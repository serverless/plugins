--- conflicted
+++ resolved
@@ -900,14 +900,12 @@
     "githubUrl": "https://github.com/haftahave/serverless-ses-template"
   },
   {
-<<<<<<< HEAD
     "name": "serverless-api-gateway-caching",
     "description": "Serverless plugin which configures API Gateway caching",
     "githubUrl": "https://github.com/DianaIonita/serverless-api-gateway-caching"
-=======
+  },
     "name": "serverless-vpc-plugin",
     "description": "Serverless plugin to create a VPC",
     "githubUrl": "https://github.com/smoketurner/serverless-vpc-plugin"
->>>>>>> 096d8334
   }
 ]