[
  {
    "name": "serverless-export-outputs",
    "description": "A Serverless plugin for exporting AWS stack outputs to a file",
    "githubUrl": "https://github.com/honarpour/serverless-export-outputs"
  },
  {
    "name": "serverless-plugin-utils",
    "description": "A collection of serverless framework utilities",
    "githubUrl": "https://github.com/icarus-sullivan/serverless-plugin-utils"
  },
  {
    "name": "serverless-layers",
    "description": "How to reduce drastically lambda size",
    "githubUrl": "https://github.com/agutoli/serverless-layers"
  },
  {
    "name": "mfa-serverless-plugin",
    "description": "A simple plugin for deployment accounts with MFA",
    "githubUrl": "https://github.com/alikian/mfa-serverless-plugin"
  },
  {
    "name": "serverless-ini-env",
    "description": "Nice Serverless plugin to setup environment variables with ini file",
    "githubUrl": "https://github.com/agutoli/serverless-ini-env"
  },
  {
    "name": "serverless-websockets-plugin",
    "description": "Websocket support for Serverless Framework on AWS",
    "githubUrl": "https://github.com/serverless/serverless-websockets-plugin"
  },
  {
    "name": "@serverless/enterprise-plugin",
    "description": "The Serverless Enterprise Plugin",
    "githubUrl": "https://github.com/serverless/enterprise-plugin"
  },
  {
    "name": "serverless-resource-policy",
    "description": "Creates a whitelist of IP or CIDR addresses using serverless resource policies",
    "githubUrl": "https://github.com/HubSpotWebTeam/serverless-resource-policy"
  },
  {
    "name": "serverless-plugin-vault-v2",
    "description": "Simplify integration between serverless and vault to storage environments variables",
    "githubUrl": "https://github.com/eliasjcjunior/serverless-plugin-vault-v2"
  },
  {
    "name": "serverless-openapi-plugin",
    "description": "Serverless plugin to generate serverless API architecture from OpenAPI definition.",
    "githubUrl": "https://github.com/jaumard/serverless-openapi-plugin"
  },
  {
    "name": "serverless-dotenv-plugin",
    "description": "Preload environment variables from `.env` into serverless.",
    "githubUrl": "https://github.com/infrontlabs/serverless-dotenv-plugin"
  },
  {
    "name": "serverless-local-proxy",
    "description": "A highly composable plugin for Serverless that speeds up your local development workflow.",
    "githubUrl": "https://github.com/serverless-local-proxy/serverless-local-proxy"
  },
  {
    "name": "serverless-discovery-plugin",
    "description": "A serverless plugin to register AWS micro-service endpoints with a discovery service at serverless deploy or serverless remove time.",
    "githubUrl": "https://github.com/aregier/serverless-discovery-plugin"
  },
  {
    "name": "fullstack-serverless",
    "description": "A Serverless plugin to create an AWS CloudFront distribution that serves static web content from S3 and routes API traffic to API Gateway.",
    "githubUrl": "https://github.com/MadSkills-io/fullstack-serverless"
  },
  {
    "name": "serverless-finch",
    "description": "A Serverless plugin to deploy static website assets to AWS S3.",
    "githubUrl": "https://github.com/fernando-mc/serverless-finch"
  },
  {
    "name": "serverless-appsync-plugin",
    "description": "Serverless Plugin to deploy AppSync GraphQL API",
    "githubUrl": "https://github.com/sid88in/serverless-appsync-plugin"
  },
  {
    "name": "serverless-appsync-offline",
    "description": "Serverless Plugin to run AWS AppSync GraphQL API localy with dynamoDB and lambda resolvers",
    "githubUrl": "https://github.com/aheissenberger/serverless-appsync-offline"
  },
  {
    "name": "aws-amplify-serverless-plugin",
    "description": "Generate client-side configuration files for the AWS Amplify library based on your deployed Serverless backend",
    "githubUrl": "https://github.com/awslabs/aws-amplify-serverless-plugin"
  },
  {
    "name": "serverless-cloudformation-parameter-setter",
    "description": "Set CloudFormation parameters when deploying.",
    "githubUrl": "https://github.com/trek10inc/serverless-cloudformation-parameter-setter"
  },
  {
    "name": "serverless-alexa-skills",
    "description": "Manage your Alexa Skills with Serverless Framework.",
    "githubUrl": "https://github.com/marcy-terui/serverless-alexa-skills"
  },
  {
    "name": "serverless-plugin-chrome",
    "description": "Plugin which bundles and ensures that Headless Chrome/Chromium is running when your AWS Lambda function handler is invoked.",
    "githubUrl": "https://github.com/adieuadieu/serverless-chrome/tree/master/packages/serverless-plugin"
  },
  {
    "name": "serverless-ssm-fetch",
    "description": "Sets \"AWS Systems Manager Parameter Store (SSM)\" parameters into functions' environment variables.",
    "githubUrl": "https://github.com/gozup/serverless-ssm-fetch"
  },
  {
    "name": "serverless-custom-packaging-plugin",
    "description": "Plugin to package your sourcecode using a custom target path inside the zip.",
    "githubUrl": "https://github.com/hypoport/serverless-custom-packaging-plugin"
  },
  {
    "name": "serverless-apigw-binary",
    "description": "Plugin to enable binary support in AWS API Gateway.",
    "githubUrl": "https://github.com/maciejtreder/serverless-apigw-binary"
  },
  {
    "name": "serverless-certificate-creator",
    "description": "This serverless plugin creates certificates that you need for your custom domains in API Gateway.",
    "githubUrl": "https://github.com/schwamster/serverless-certificate-creator"
  },
  {
    "name": "serverless-log-filter-subscription",
    "description": "This serverless plugin creates log filter subscription for all lambda functions configured in your projects serverless.yml",
    "githubUrl": "https://github.com/schwamster/serverless-log-filter-subscription"
  },
  {
    "name": "serverless-domain-manager",
    "description": "Serverless plugin for managing custom domains with API Gateways.",
    "githubUrl": "https://github.com/amplify-education/serverless-domain-manager"
  },
  {
    "name": "serverless-log-forwarding",
    "description": "Serverless plugin for forwarding CloudWatch logs to another Lambda function.",
    "githubUrl": "https://github.com/amplify-education/serverless-log-forwarding"
  },
  {
    "name": "serverless-event-body-option",
    "description": "Serverless plugin that provides the extra CLI option for the invoke command to support passing the HTTP body data.",
    "githubUrl": "https://github.com/jubel-han/serverless-event-body-option"
  },
  {
    "name": "serverless-plugin-external-sns-events",
    "description": "Add ability for functions to use existing or external SNS topics as an event source",
    "githubUrl": "https://github.com/silvermine/serverless-plugin-external-sns-events"
  },
  {
    "name": "serverless-plugin-write-env-vars",
    "description": "Write environment variables out to a file that is compatible with dotenv",
    "githubUrl": "https://github.com/silvermine/serverless-plugin-write-env-vars"
  },
  {
    "name": "serverless-alexa-plugin",
    "description": "Serverless plugin to support Alexa Lambda events",
    "githubUrl": "https://github.com/rajington/serverless-alexa-plugin"
  },
  {
    "name": "serverless-build-plugin",
    "description": "A Node.js focused build plugin for serverless.",
    "githubUrl": "https://github.com/nfour/serverless-build-plugin"
  },
  {
    "name": "serverless-resources-env",
    "description": "After Deploy, this plugin fetches cloudformation resource identifiers and sets them on AWS lambdas, and creates local .<state>-env file",
    "githubUrl": "https://github.com/rurri/serverless-resources-env"
  },
  {
    "name": "serverless-event-constant-inputs",
    "description": "Allows you to add constant inputs to events in Serverless 1.0. For more info see [constant values in Cloudwatch](https://aws.amazon.com/blogs/compute/simply-serverless-use-constant-values-in-cloudwatch-event-triggered-lambda-functions/)",
    "githubUrl": "https://github.com/dittto/serverless-event-constant-inputs"
  },
  {
    "name": "serverless-kms-secrets",
    "description": "Allows to easily encrypt and decrypt secrets using KMS from the serverless CLI",
    "githubUrl": "https://github.com/SC5/serverless-kms-secrets"
  },
  {
    "name": "serverless-plugin-stack-outputs",
    "description": "Displays stack outputs for your serverless stacks when `sls info` is ran",
    "githubUrl": "https://github.com/svdgraaf/serverless-plugin-stack-outputs"
  },
  {
    "name": "serverless-plugin-stage-variables",
    "description": "Add stage variables for Serverless 1.x to ApiGateway, so you can use variables in your Lambda's",
    "githubUrl": "https://github.com/svdgraaf/serverless-plugin-stage-variables"
  },
  {
    "name": "serverless-plugin-cloudwatch-sumologic",
    "description": "Plugin which auto-subscribes a log delivery lambda function to lambda log groups created by serverless",
    "githubUrl": "https://github.com/ACloudGuru/serverless-plugin-cloudwatch-sumologic"
  },
  {
    "name": "serverless-plugin-aws-alerts",
    "description": "A Serverless plugin to easily add CloudWatch alarms to functions",
    "githubUrl": "https://github.com/ACloudGuru/serverless-plugin-aws-alerts"
  },
  {
    "name": "serverless-plugin-package-dotenv-file",
    "description": "A Serverless plugin to copy a .env file into the serverless package",
    "githubUrl": "https://github.com/ACloudGuru/serverless-plugin-package-dotenv-file"
  },
  {
    "name": "serverless-command-line-event-args",
    "description": "This module is Serverless Framework plugin. Event JSON passes to your Lambda function in commandline.",
    "githubUrl": "https://github.com/horike37/serverless-command-line-event-args"
  },
  {
    "name": "serverless-dynamodb-client",
    "description": "This Serverless 0.5.x plugin help you to call AWS Dynamodb SDK without switching between different dynamodb instances, whether you work with Dynamodb local or online in AWS.",
    "githubUrl": "https://github.com/99xt/serverless-dynamodb-client"
  },
  {
    "name": "serverless-dynamodb-local",
    "description": "Serverless Dynamodb Local Plugin - Allows to run dynamodb locally for serverless",
    "githubUrl": "https://github.com/99xt/serverless-dynamodb-local"
  },
  {
    "name": "serverless-dynamodb-fixtures",
    "description": "Serverless Dynamodb Fixtures - Allows to load data on DynamoDB tables",
    "githubUrl": "https://github.com/chechu/serverless-dynamodb-fixtures"
  },
  {
    "name": "serverless-offline",
    "description": "Emulate AWS λ and API Gateway locally when developing your Serverless project",
    "githubUrl": "https://github.com/dherault/serverless-offline"
  },
  {
    "name": "serverless-offline-ssm",
    "description": "Read SSM parameters from a .env file instead of AWS",
    "githubUrl": "https://github.com/janders223/serverless-offline-ssm"
  },
  {
    "name": "serverless-offline-direct-lambda",
    "description": "Allow offline direct lambda-to-lambda interactions by exposing lambdas with no API Gateway event via HTTP.",
    "githubUrl": "https://github.com/civicteam/serverless-offline-direct-lambda"
  },
  {
    "name": "serverless-plugin-simulate",
    "description": "Simulate AWS Lambda and API Gateway locally using Docker",
    "githubUrl": "https://github.com/gertjvr/serverless-plugin-simulate"
  },
  {
    "name": "serverless-plugin-optimize",
    "description": "Bundle with Browserify, transpile with Babel to ES5 and minify with Uglify your Serverless functions.",
    "githubUrl": "https://github.com/FidelLimited/serverless-plugin-optimize"
  },
  {
    "name": "serverless-plugin-select",
    "description": "Select which functions are to be deployed based on region and stage.",
    "githubUrl": "https://github.com/FidelLimited/serverless-plugin-select"
  },
  {
    "name": "serverless-plugin-warmup",
    "description": "Keep your lambdas warm during Winter.",
    "githubUrl": "https://github.com/FidelLimited/serverless-plugin-warmup"
  },
  {
    "name": "serverless-plugin-browserify",
    "description": "Speed up your node based lambda's",
    "githubUrl": "https://github.com/doapp-ryanp/serverless-plugin-browserify"
  },
  {
    "name": "serverless-plugin-diff",
    "description": "Compares your local AWS CloudFormation templates against deployed ones.",
    "githubUrl": "https://github.com/nicka/serverless-plugin-diff"
  },
  {
    "name": "serverless-run-function-plugin",
    "description": "Run serverless function locally",
    "githubUrl": "https://github.com/lithin/serverless-run-function-plugin"
  },
  {
    "name": "serverless-scriptable-plugin",
    "description": "Customize Serverless behavior without writing a plugin.",
    "githubUrl": "https://github.com/weixu365/serverless-scriptable-plugin"
  },
  {
    "name": "serverless-subscription-filter",
    "description": "Serverless plugin to register subscription filter for Lambda logs. Register and pipe the logs of one lambda to another to process.",
    "githubUrl": "https://github.com/blackevil245/serverless-subscription-filter"
  },
  {
    "name": "serverless-webpack",
    "description": "Serverless plugin to bundle your lambdas with Webpack",
    "githubUrl": "https://github.com/serverless-heaven/serverless-webpack"
  },
  {
    "name": "serverless-wsgi",
    "description": "Serverless plugin to deploy WSGI applications (Flask/Django/Pyramid etc.) and bundle Python packages",
    "githubUrl": "https://github.com/logandk/serverless-wsgi"
  },
  {
    "name": "serverless-crypt",
    "description": "Securing the secrets on Serverless Framework by AWS KMS encryption.",
    "githubUrl": "https://github.com/marcy-terui/serverless-crypt"
  },
  {
    "name": "serverless-plugin-multiple-responses",
    "description": "Enable multiple content-types for Response template ",
    "githubUrl": "https://github.com/silvermine/serverless-plugin-multiple-responses"
  },
  {
    "name": "serverless-plugin-include-dependencies",
    "description": "This is a Serverless plugin that should make your deployed functions smaller.",
    "githubUrl": "https://github.com/dougmoscrop/serverless-plugin-include-dependencies"
  },
  {
    "name": "serverless-mocha-plugin",
    "description": "A Serverless Plugin for the Serverless Framework which adds support for test-driven development using Mocha",
    "githubUrl": "https://github.com/SC5/serverless-mocha-plugin"
  },
  {
    "name": "serverless-modular",
    "description": "Helps you deploy and manage multiple features with single root serverless file",
    "githubUrl": "https://github.com/aa2kb/serverless-modular"
  },
  {
    "name": "serverless-jest-plugin",
    "description": "A Serverless Plugin for the Serverless Framework which adds support for test-driven development using Jest",
    "githubUrl": "https://github.com/SC5/serverless-jest-plugin"
  },
  {
    "name": "serverless-plugin-cfauthorizer",
    "description": "This plugin allows you to define your own API Gateway Authorizers as the Serverless CloudFormation resources and apply them to HTTP endpoints.",
    "githubUrl": "https://github.com/SC5/serverless-plugin-cfauthorizer"
  },
  {
    "name": "serverless-cloudformation-changesets",
    "description": "Natively deploy to CloudFormation via Change sets, instead of directly. Allowing you to queue changes, and safely require escalated roles for final deployment.",
    "githubUrl": "https://github.com/trek10inc/serverless-cloudformation-changesets"
  },
  {
    "name": "raml-serverless",
    "description": "Serverless plugin to work with RAML API spec documents",
    "githubUrl": "https://github.com/andrewcurioso/raml-serverless"
  },
  {
    "name": "serverless-python-requirements",
    "description": "Serverless plugin to bundle Python packages",
    "githubUrl": "https://github.com/UnitedIncome/serverless-python-requirements"
  },
  {
    "name": "serverless-multi-dotnet",
    "description": "A serverless plugin to pack C# lambdas functions that are spread to multiple CS projects.",
    "githubUrl": "https://github.com/tsibelman/serverless-multi-dotnet"
  },
  {
    "name": "serverless-dotnet",
    "description": "A serverless plugin to run 'dotnet' commands as part of the deploy process",
    "githubUrl": "https://github.com/fruffin/serverless-dotnet"
  },
  {
    "name": "serverless-enable-api-logs",
    "description": "Enables Coudwatch logging for API Gateway events",
    "githubUrl": "https://github.com/paulSambolin/serverless-enable-api-logs"
  },
  {
    "name": "serverless-python-individually",
    "description": "A serverless framework plugin to install multiple lambda functions written in python",
    "githubUrl": "https://github.com/cfchou/serverless-python-individually"
  },
  {
    "name": "serverless-plugin-subscription-filter",
    "description": "A serverless plugin to register AWS CloudWatchLogs subscription filter",
    "githubUrl": "https://github.com/tsub/serverless-plugin-subscription-filter"
  },
  {
    "name": "serverless-step-functions",
    "description": "AWS Step Functions with Serverless Framework.",
    "githubUrl": "https://github.com/horike37/serverless-step-functions"
  },
  {
    "name": "serverless-apigateway-service-proxy",
    "description": "This Serverless Framewrok plugin supports the AWS service proxy integration feature of API Gateway.",
    "githubUrl": "https://github.com/horike37/serverless-apigateway-service-proxy"
  },
  {
    "name": "serverless-package-customizer",
    "description": "This allows you to customize packaging system of the Serverless Framework from a command line.",
    "githubUrl": "https://github.com/horike37/serverless-package-customizer"
  },
  {
    "name": "serverless-package-location-customizer",
    "description": "A serverless plugin to allow custom S3Bucket and S3Key path when packaging Lambda Functions and Layers.",
    "githubUrl": "https://github.com/cipri-p/serverless-package-location-customizer"
  },
  {
    "name": "serverless-plugin-scripts",
    "description": "Add scripting capabilities to the Serverless Framework",
    "githubUrl": "https://github.com/mvila/serverless-plugin-scripts"
  },
  {
    "name": "serverless-plugin-bind-deployment-id",
    "description": "A Serverless plugin to bind the randomly generated deployment resource to your custom resources",
    "githubUrl": "https://github.com/jacob-meacham/serverless-plugin-bind-deployment-id"
  },
  {
    "name": "serverless-plugin-git-variables",
    "description": "A Serverless plugin to expose git variables (branch name, HEAD description, full commit hash) to your serverless services",
    "githubUrl": "https://github.com/jacob-meacham/serverless-plugin-git-variables"
  },
  {
    "name": "serverless-plugin-graphiql",
    "description": "A Serverless plugin to run a local http server for graphiql and your graphql handler",
    "githubUrl": "https://github.com/bencooling/serverless-plugin-graphiql"
  },
  {
    "name": "serverless-coffeescript",
    "description": "A Serverless plugin to compile your CoffeeScript into JavaScript at deployment",
    "githubUrl": "https://github.com/duanefields/serverless-coffeescript"
  },
  {
    "name": "serverless-plugin-lambda-dead-letter",
    "description": "A Serverless plugin that can configure a lambda with a dead letter queue or topic",
    "githubUrl": "https://github.com/gmetzker/serverless-plugin-lambda-dead-letter"
  },
  {
    "name": "serverless-plugin-encode-env-var-objects",
    "description": "Serverless plugin to encode any environment variable objects.",
    "githubUrl": "https://github.com/yonomi/serverless-plugin-encode-env-var-objects"
  },
  {
    "name": "serverless-dir-config-plugin",
    "description": "EXPERIMENTAL - Serverless plugin to load function and resource definitions from a directory.",
    "githubUrl": "https://github.com/economysizegeek/serverless-dir-config-plugin"
  },
  {
    "name": "serverless-cljs-plugin",
    "description": "Enables Clojurescript as an implementation language for Lambda handlers",
    "githubUrl": "https://github.com/nervous-systems/serverless-cljs-plugin"
  },
  {
    "name": "serverless-prune-plugin",
    "description": "Deletes old versions of functions from AWS, preserving recent and aliased versions",
    "githubUrl": "https://github.com/claygregory/serverless-prune-plugin"
  },
  {
    "name": "serverless-offline-scheduler",
    "description": "Runs scheduled functions offline while integrating with serverless-offline",
    "githubUrl": "https://github.com/ajmath/serverless-offline-scheduler"
  },
  {
    "name": "serverless-aws-alias",
    "description": "This plugin enables use of AWS aliases on Lambda functions.",
    "githubUrl": "https://github.com/serverless-heaven/serverless-aws-alias"
  },
  {
    "name": "serverless-plugin-webpack",
    "description": "A serverless plugin to automatically bundle your functions individually with webpack",
    "githubUrl": "https://github.com/goldwasserexchange/serverless-plugin-webpack"
  },
  {
    "name": "serverless-sqs-fifo",
    "description": "A serverless plugin to handle creation of sqs fifo queue's in aws (stop-gap)",
    "githubUrl": "https://github.com/vortarian/serverless-sqs-fifo"
  },
  {
    "name": "serverless-sqs-alarms-plugin",
    "description": "Wrapper to setup CloudWatch Alarms on SQS queue length",
    "githubUrl": "https://github.com/sbstjn/serverless-sqs-alarms-plugin"
  },
  {
    "name": "serverless-dotenv",
    "description": "Fetch environment variables and write it to a .env file",
    "githubUrl": "https://github.com/Jimdo/serverless-dotenv"
  },
  {
    "name": "serverless-haskell",
    "description": "Deploying Haskell applications to AWS Lambda with Serverless",
    "githubUrl": "https://github.com/seek-oss/serverless-haskell"
  },
  {
    "name": "serverless-hooks-plugin",
    "description": "Run arbitrary commands on any lifecycle event in serverless",
    "githubUrl": "https://github.com/uswitch/serverless-hooks-plugin"
  },
  {
    "name": "serverless-dynalite",
    "description": "Run dynalite locally (no JVM, all JS) to simulate DynamoDB. Watch serverless.yml for table config updates.",
    "githubUrl": "https://github.com/sdd/serverless-dynalite"
  },
  {
    "name": "serverless-apig-s3",
    "description": "Serve static front-end content from S3 via the API Gateway and deploy client bundle to S3.",
    "githubUrl": "https://github.com/sdd/serverless-apig-s3"
  },
  {
    "name": "serverless-plugin-typescript",
    "description": "Serverless plugin for zero-config Typescript support.",
    "githubUrl": "https://github.com/graphcool/serverless-plugin-typescript"
  },
  {
    "name": "serverless-parameters",
    "description": "Add parameters to the generated cloudformation templates",
    "githubUrl": "https://github.com/svdgraaf/serverless-parameters"
  },
  {
    "name": "serverless-plugin-epsagon",
    "description": "Distributed tracing that helps you monitor and troubleshoot your serverless applications.",
    "githubUrl": "https://github.com/epsagon/serverless-plugin-epsagon"
  },
  {
    "name": "serverless-pseudo-parameters",
    "description": "Use ${AWS::AccountId} and other cloudformation pseudo parameters in your serverless.yml values",
    "githubUrl": "https://github.com/svdgraaf/serverless-pseudo-parameters"
  },
  {
    "name": "serverless-dynamodb-ttl",
    "description": "Configure DynamoDB TTL in serverless.yml (until CloudFormation supports this).",
    "githubUrl": "https://github.com/Jimdo/serverless-dynamodb-ttl"
  },
  {
    "name": "serverless-api-stage",
    "description": "Serverless API Stage plugin, enables stage variables and logging for AWS API Gateway.",
    "githubUrl": "https://github.com/leftclickben/serverless-api-stage"
  },
  {
    "name": "serverless-export-env",
    "description": "Export environment variables into a .env file with automatic AWS CloudFormation reference resolution.",
    "githubUrl": "https://github.com/arabold/serverless-export-env"
  },
  {
    "name": "serverless-package-python-functions",
    "description": "Packaging Python Lambda functions with only the dependencies/requirements they need.",
    "githubUrl": "https://github.com/ubaniabalogun/serverless-package-python-functions"
  },
  {
    "name": "serverless-plugin-iopipe",
    "description": "See inside your Lambda functions with high fidelity metrics and monitoring.",
    "githubUrl": "https://github.com/iopipe/serverless-plugin-iopipe"
  },
  {
    "name": "serverless-plugin-metric",
    "description": "Creates dynamically AWS metric-filter resources with custom patterns",
    "githubUrl": "https://github.com/alex20465/serverless-plugin-metric"
  },
  {
    "name": "serverless-sam",
    "description": "Exports an AWS SAM template for a service created with the Serverless Framework.",
    "githubUrl": "https://github.com/SAPessi/serverless-sam"
  },
  {
    "name": "serverless-vpc-discovery",
    "description": "Serverless plugin for discovering VPC / Subnet / Security Group configuration by name.",
    "githubUrl": "https://github.com/amplify-education/serverless-vpc-discovery"
  },
  {
    "name": "serverless-kubeless",
    "description": "Serverless plugin for deploying functions to Kubeless.",
    "githubUrl": "https://github.com/serverless/serverless-kubeless"
  },
  {
    "name": "serverless-kubeless-offline",
    "description": "Simulates Kubeless NodeJS runtimes to run/call your functions offline using the Serverless Framework.",
    "githubUrl": "https://github.com/usefulio/serverless-kubeless-offline"
  },
  {
    "name": "serverless-apigwy-binary",
    "description": "Serverless plugin for configuring API Gateway to return binary responses",
    "githubUrl": "https://github.com/ryanmurakami/serverless-apigwy-binary"
  },
  {
    "name": "serverless-plugin-browserifier",
    "description": "Reduce the size and speed up your Node.js based lambda's using browserify.",
    "githubUrl": "https://github.com/digitalmaas/serverless-plugin-browserifier"
  },
  {
    "name": "serverless-shell",
    "description": "Drop to a runtime shell with all the environment variables set that you'd have in lambda.",
    "githubUrl": "https://github.com/UnitedIncome/serverless-shell"
  },
  {
    "name": "serverless-stack-output",
    "description": "Store output from your AWS CloudFormation Stack in JSON/YAML/TOML files, or to pass it to a JavaScript function for further processing.",
    "githubUrl": "https://github.com/sbstjn/serverless-stack-output"
  },
  {
    "name": "serverless-gulp",
    "description": "A thin task wrapper around @goserverless that allows you to automate build, test and deploy tasks using gulp",
    "githubUrl": "https://github.com/rhythminme/serverless-gulp"
  },
  {
    "name": "serverless-google-cloudfunctions",
    "description": "This plugin enables support for Google Cloud Functions within the Serverless Framework.",
    "githubUrl": "https://github.com/serverless/serverless-google-cloudfunctions"
  },
  {
    "name": "serverless-azure-functions",
    "description": "A Serverless plugin that adds Azure Functions support to the Serverless Framework.",
    "githubUrl": "https://github.com/serverless/serverless-azure-functions"
  },
  {
    "name": "serverless-sentry",
    "description": "Automatic monitoring of memory usage, execution timeouts and forwarding of Lambda errors to Sentry (https://sentry.io).",
    "githubUrl": "https://github.com/arabold/serverless-sentry-plugin"
  },
  {
    "name": "serverless-env-generator",
    "description": "Manage environment variables with YAML and load them with dotenv. Supports variable encryption with KMS, multiple stages and custom profiles.",
    "githubUrl": "https://github.com/DieProduktMacher/serverless-env-generator"
  },
  {
    "name": "serverless-plugin-embedded-env-in-code",
    "description": "Replace environment variables with static strings before deployment. It’s for Lambda@Edge.",
    "githubUrl": "https://github.com/zaru/serverless-plugin-embedded-env-in-code"
  },
  {
    "name": "serverless-local-dev-server",
    "description": "Speeds up development of Alexa Skills, Chatbots and APIs by exposing your functions as local HTTP endpoints and mapping received events.",
    "githubUrl": "https://github.com/DieProduktMacher/serverless-local-dev-server"
  },
  {
    "name": "serverless-plugin-stack-config",
    "description": "A serverless plugin to manage configurations for a stack across micro-services.",
    "githubUrl": "https://github.com/rawphp/serverless-plugin-stack-config"
  },
  {
    "name": "serverless-plugin-elastic-beanstalk",
    "description": "A serverless plugin to deploy applications to AWS ElasticBeanstalk.",
    "githubUrl": "https://github.com/rawphp/serverless-plugin-elastic-beanstalk"
  },
  {
    "name": "serverless-s3-local",
    "description": "A serverless plugin to run a S3 clone on your local machine",
    "githubUrl": "https://github.com/ar90n/serverless-s3-local"
  },
  {
    "name": "serverless-s3-remover",
    "description": "A serverless plugin to make s3 buckets empty before deleting cloudformation stack when ```sls remove```",
    "githubUrl": "https://github.com/sinofseven/serverless-s3-remover"
  },
  {
    "name": "serverless-dynamodb-autoscaling",
    "description": "Configure Amazon DynamoDB's native Auto Scaling for your table capacities.",
    "githubUrl": "https://github.com/sbstjn/serverless-dynamodb-autoscaling"
  },
  {
    "name": "serverless-plugin-bespoken",
    "description": "Creates a local server and a proxy so you don't have to deploy anytime you want to test your code",
    "githubUrl": "https://github.com/bespoken/serverless-plugin-bespoken"
  },
  {
    "name": "serverless-s3bucket-sync",
    "description": "Sync a local folder with a S3 bucket after sls deploy",
    "githubUrl": "https://github.com/sbstjn/serverless-s3bucket-sync"
  },
  {
    "name": "serverless-s3-sync",
    "description": "A plugin to sync local directories and S3 prefixes for Serverless Framework,",
    "githubUrl": "https://github.com/k1LoW/serverless-s3-sync"
  },
  {
    "name": "serverless-build-client",
    "description": "Build your static website with environment variables defined in serverless.yml",
    "githubUrl": "https://github.com/tgfischer/serverless-build-client"
  },
  {
    "name": "serverless-nested-stack",
    "description": "A plugin to Workaround for Cloudformation 200 resource limit",
    "githubUrl": "https://github.com/jagdish-176/serverless-nested-stack"
  },
  {
    "name": "serverless-plugin-common-excludes",
    "description": "Adds commonly excluded files to package.excludes",
    "githubUrl": "https://github.com/dougmoscrop/serverless-plugin-common-excludes"
  },
  {
    "name": "serverless-plugin-custom-domain",
    "description": "Reliably sets a BasePathMapping to an API Gateway Custom Domain",
    "githubUrl": "https://github.com/dougmoscrop/serverless-plugin-custom-domain"
  },
  {
    "name": "serverless-plugin-split-stacks",
    "description": "Migrate certain resources to nested stacks",
    "githubUrl": "https://github.com/dougmoscrop/serverless-plugin-split-stacks"
  },
  {
    "name": "serverless-plugin-log-subscription",
    "description": "Adds a CloudWatch LogSubscription for functions",
    "githubUrl": "https://github.com/dougmoscrop/serverless-plugin-log-subscription"
  },
  {
    "name": "serverless-cf-vars",
    "description": "Enables use of AWS pseudo functions and Fn::Sub string substitution",
    "githubUrl": "https://gitlab.com/kabo/serverless-cf-vars"
  },
  {
    "name": "serverless-apigateway-plugin",
    "description": "Configure the AWS api gateway: Binary support, Headers and Body template mappings",
    "githubUrl": "https://github.com/GFG/serverless-apigateway-plugin"
  },
  {
    "name": "serverless-plugin-deploy-environment",
    "description": "Plugin to manage deployment environment across stages",
    "githubUrl": "https://github.com/DopplerLabs/serverless-plugin-deploy-environment"
  },
  {
    "name": "serverless-plugin-aws-resolvers",
    "description": "Resolves variables from ESS, RDS, or Kinesis for serverless services",
    "githubUrl": "https://github.com/DopplerLabs/serverless-plugin-aws-resolvers"
  },
  {
    "name": "serverless-plugin-offline-kinesis-events",
    "description": "Plugin that works with serverless-offline to allow offline testing of serverless functions that are triggered by Kinesis events.",
    "githubUrl": "https://github.com/DopplerLabs/serverless-plugin-offline-kinesis-events"
  },
  {
    "name": "serverless-micro",
    "description": "Plugin to help manage multiple micro services under one main service.",
    "githubUrl": "https://github.com/barstoolsports/serverless-micro"
  },
  {
    "name": "serverless-api-cloudfront",
    "description": "Plugin that adds CloudFront distribution in front of your API Gateway for custom domain, CDN caching and access log.",
    "githubUrl": "https://github.com/Droplr/serverless-api-cloudfront"
  },
  {
    "name": "serverless-offline-sns",
    "description": "Serverless plugin to run a local SNS server and call serverless SNS handlers with events notifications.",
    "githubUrl": "https://github.com/mj1618/serverless-offline-sns"
  },
  {
    "name": "serverless-stage-manager",
    "description": "Super simple Serverless plugin for validating stage names before deployment",
    "githubUrl": "https://github.com/jeremydaly/serverless-stage-manager"
  },
  {
    "name": "serverless-spa",
    "description": "Serverless plugin to deploy your website to AWS S3 using Webpack to bundle it.",
    "githubUrl": "https://github.com/gilmarsquinelato/serverless-spa"
  },
  {
    "name": "serverless-aws-nested-stacks",
    "description": "Yet another AWS nested stack plugin!",
    "githubUrl": "https://github.com/concon121/serverless-plugin-nested-stacks"
  },
  {
    "name": "serverless-aws-resource-names",
    "description": "Serverless plugin to alter the default naming conventions for sls resources via a simple mapping file.",
    "githubUrl": "https://github.com/concon121/serverless-plugin-aws-resource-names"
  },
  {
    "name": "serverless-attach-managed-policy",
    "description": "A Serverless plugin to automatically attach an AWS Managed IAM Policy (or Policies) to all IAM Roles created by the Service.",
    "githubUrl": "https://github.com/Nordstrom/serverless-attach-managed-policy"
  },
  {
    "name": "serverless-plugin-reducer",
    "description": "Reduce Node.js lambda package so it contains only lambda dependencies",
    "githubUrl": "https://github.com/medikoo/serverless-plugin-reducer"
  },
  {
    "name": "serverless-plugin-transpiler",
    "description": "Transpile lambda files during packaging step",
    "githubUrl": "https://github.com/medikoo/serverless-plugin-transpiler"
  },
  {
    "name": "serverless-plugin-dynamodb-autoscaling",
    "description": "Auto generate auto scaling configuration for configured DynamoDB tables",
    "githubUrl": "https://github.com/medikoo/serverless-plugin-dynamodb-autoscaling"
  },
  {
    "name": "serverless-plugin-vpc-eni-cleanup",
    "description": "Automatic cleanup of VPC network interfaces on stage removal",
    "githubUrl": "https://github.com/medikoo/serverless-plugin-vpc-eni-cleanup"
  },
  {
    "name": "serverless-plugin-tracer",
    "description": "Trace serverless hooks as they execute",
    "githubUrl": "https://github.com/enykeev/serverless-plugin-tracer/"
  },
  {
    "name": "serverless-plugin-stackstorm",
    "description": "Reusable Functions from StackStorm Exchange",
    "githubUrl": "https://github.com/StackStorm/serverless-plugin-stackstorm"
  },
  {
    "name": "serverless-iot-local",
    "description": "AWS Iot events with serverless-offline",
    "githubUrl": "https://github.com/tradle/serverless-iot-local"
  },
  {
    "name": "serverless-sns-filter",
    "description": "Serverless plugin to add SNS Subscription Filters to events",
    "githubUrl": "https://github.com/MechanicalRock/serverless-sns-filter"
  },
  {
    "name": "serverless-reqvalidator-plugin",
    "description": "Serverless plugin to add request validator to API Gateway methods",
    "githubUrl": "https://github.com/RafPe/serverless-reqvalidator-plugin"
  },
  {
    "name": "serverless-ephemeral",
    "description": "Build and include custom stateless libraries for any language",
    "githubUrl": "https://github.com/Accenture/serverless-ephemeral"
  },
  {
    "name": "serverless-content-encoding",
    "description": "Enable Content Encoding in AWS API Gateway during deployment",
    "githubUrl": "https://github.com/dong-dohai/serverless-content-encoding"
  },
  {
    "name": "serverless-s3-encryption",
    "description": "Set or remove the encryption settings on your s3 buckets",
    "githubUrl": "https://github.com/tradle/serverless-s3-encryption"
  },
  {
    "name": "serverless-plugin-inject-dependencies",
    "description": "Painlessly deploy serverless projects with only the required dependencies.",
    "githubUrl": "https://github.com/loanmarket/serverless-plugin-inject-dependencies"
  },
  {
    "name": "serverless-plugin-provider-groups",
    "description": "A plugin to allow management of grouped settings within large serverless projects.",
    "githubUrl": "https://github.com/loanmarket/serverless-plugin-provider-groups"
  },
  {
    "name": "serverless-cloudformation-resource-counter",
    "description": "A plugin to count the resources generated in the AWS CloudFormation stack after deployment.",
    "githubUrl": "https://github.com/drexler/serverless-cloudformation-resource-counter"
  },
  {
    "name": "serverless-iam-roles-per-function",
    "description": "Serverless Plugin for easily defining IAM roles per function via the use of iamRoleStatements at the function level.",
    "githubUrl": "https://github.com/functionalone/serverless-iam-roles-per-function"
  },
  {
    "name": "serverless-functions-base-path",
    "description": "Easily define a base path where your serverless functions are located.",
    "githubUrl": "https://github.com/kevinrambaud/serverless-functions-base-path"
  },
  {
    "name": "serverless-static",
    "description": "Easily serve files from a folder while developing on localhost with the serverless-offline plugin",
    "githubUrl": "https://github.com/iliasbhal/serverless-static"
  },
  {
    "name": "serverless-plugin-node-shim",
    "description": "Serverless plugin to run your functions in nodejs version (8 LTS, 9+) on aws lambda",
    "githubUrl": "https://github.com/jzimmek/serverless-plugin-node-shim"
  },
  {
    "name": "serverless-local-environment",
    "description": "Serverless plugin to set local environment variables and remote environment variable to different values",
    "githubUrl": "https://github.com/piercus/serverless-local-environment"
  },
  {
    "name": "serverless-cloudformation-sub-variables",
    "description": "Serverless framework plugin for easily supporting AWS CloudFormation Sub function variables",
    "githubUrl": "https://github.com/santiagocardenas/serverless-cloudformation-sub-variables"
  },
  {
    "name": "serverless-sthree-env",
    "description": "Serverless plugin to get config from a json formatted file in S3 and copy them to environment variable",
    "githubUrl": "https://github.com/StyleTributeIT/serverless-sthree-env"
  },
  {
    "name": "serverless-plugin-canary-deployments",
    "description": "A Serverless plugin to implement canary deployments of Lambda functions",
    "githubUrl": "https://github.com/davidgf/serverless-plugin-canary-deployments"
  },
  {
    "name": "serverless-go-build",
    "description": "Build go source files (or public functions) using yml definition file",
    "githubUrl": "https://github.com/sean9keenan/serverless-go-build"
  },
  {
    "name": "serverless-local-schedule",
    "description": "Schedule AWS CloudWatch Event based invocations in local time(with DST support!)",
    "githubUrl": "https://github.com/UnitedIncome/serverless-local-schedule"
  },
  {
    "name": "go-serverless",
    "description": "GoFormation for Serverless. Create serverless configs with Go Structs.",
    "githubUrl": "https://github.com/thepauleh/goserverless"
  },
  {
    "name": "serverless-tag-sqs",
    "description": "Serverless plugin to tag SQS - Simple Queue Service",
    "githubUrl": "https://github.com/gfragoso/serverless-tag-sqs"
  },
  {
    "name": "serverless-express",
    "description": "Making express app development compatible with serverless framework.",
    "githubUrl": "https://github.com/mikestaub/serverless-express"
  },
  {
    "name": "serverless-aliyun-function-compute",
    "description": "Serverless Alibaba Cloud Function Compute Plugin",
    "githubUrl": "https://github.com/aliyun/serverless-aliyun-function-compute"
  },
  {
    "name": "serverless-apib-validator",
    "description": "Validate that an API Blueprint has full coverage over a Serverless config",
    "githubUrl": "https://github.com/onlicar/serverless-apib-validator"
  },
  {
    "name": "serverless-package-common",
    "description": "Deploy microservice Python Serverless services with common code",
    "githubUrl": "https://github.com/onlicar/serverless-package-common"
  },
  {
    "name": "serverless-tag-api-gateway",
    "description": "Serverless plugin to tag API Gateway",
    "githubUrl": "https://github.com/gfragoso/serverless-tag-api-gateway"
  },
  {
    "name": "serverless-tag-cloud-watch-logs",
    "description": "Serverless plugin to tag CloudWatchLogs",
    "githubUrl": "https://github.com/gfragoso/serverless-tag-cloud-watch-logs"
  },
  {
    "name": "serverless-create-global-dynamodb-table",
    "description": "Serverless plugin to create dynamodb global tables",
    "githubUrl": "https://github.com/rrahul963/serverless-create-global-dynamodb-table"
  },
  {
    "name": "serverless-ding",
    "description": "Serverless plugin to audibly alert user after deployment",
    "githubUrl": "https://github.com/sidgonuts/serverless-ding"
  },
  {
    "name": "serverless-ignore",
    "description": "Serverless plugin to ignore files (.slsignore)",
    "githubUrl": "https://github.com/nya1/serverless-ignore"
  },
  {
    "name": "serverless-add-api-key",
    "description": "Serverless plugin to add same api key for multiple serverless services i.e. to re-use apikey across multiple api gateway apis.",
    "githubUrl": "https://github.com/rrahul963/serverless-add-api-key"
  },
  {
    "name": "serverless-puresec-cli",
    "description": "Serverless Plugin for magically creating IAM roles that are least privileged per function.",
    "githubUrl": "https://github.com/puresec/serverless-puresec-cli"
  },
  {
    "name": "serverless-dependson-plugin",
    "description": "Serverless plugin that automatically generates DependsOn references for AWS Lambdas to prevent AWS RequestLimitExceeded errors.",
    "githubUrl": "https://github.com/bwinant/serverless-dependson-plugin"
  },
  {
    "name": "serverless-plugin-colocate",
    "description": "Serverless Plugin to keep your configuration next to your code.",
    "githubUrl": "https://github.com/aronim/serverless-plugin-colocate"
  },
  {
    "name": "serverless-plugin-fastdeploy",
    "description": "Serverless Plugin to perform fast deployments for large service packages.",
    "githubUrl": "https://github.com/aronim/serverless-plugin-fastdeploy"
  },
  {
    "name": "serverless-plugin-parent",
    "description": "Serverless Plugin that allows you to keep common configuration in a parent serverless.yml",
    "githubUrl": "https://github.com/aronim/serverless-plugin-parent"
  },
  {
    "name": "serverless-plugin-registry",
    "description": "Serverless plugin to register function names with AWS SSM Parameter Store.",
    "githubUrl": "https://github.com/aronim/serverless-plugin-registry"
  },
  {
    "name": "serverless-plugin-offline-dynamodb-stream",
    "description": "Serverless Plugin for emulating dynamodb stream triggering lambda functions offline",
    "githubUrl": "https://github.com/orchestrated-io/serverless-plugin-offline-dynamodb-stream"
  },
  {
    "name": "serverless-basic-authentication",
    "description": "Serverless Plugin for adding Basic Authentication to your api",
    "githubUrl": "https://github.com/svdgraaf/serverless-basic-authentication"
  },
  {
    "name": "serverless-rust",
    "description": "Deploy Rustlang applications to AWS Lambda",
    "githubUrl": "https://github.com/softprops/serverless-rust"
  },
  {
    "name": "serverless-oncall",
    "description": "Easily manage oncall for your serverless services",
    "githubUrl": "https://github.com/softprops/serverless-oncall"
  },
  {
    "name": "serverless-cognito-add-custom-attributes",
    "description": "Serverless Plugin for adding custom attributes to an existing CloudFormation-managed CognitoUserPool and CognitoUserPoolClient without losing all your users",
    "githubUrl": "https://github.com/GetWala/serverless-cognito-add-custom-attributes"
  },
  {
    "name": "serverless-plugin-ifelse",
    "description": "A Serverless Plugin to write If Else conditions in serverless YAML file",
    "githubUrl": "https://github.com/anantab/serverless-plugin-ifelse"
  },
  {
    "name": "serverless-print-dots",
    "description": "A Serverless plugin for printing dots in Serverless log during deployment to indicate progress and prevent timeouts in CI/CD platforms.",
    "githubUrl": "https://github.com/amirklick/serverless-print-dots"
  },
  {
    "name": "serverless-es-logs",
    "description": "A Serverless plugin to transport logs to ElasticSearch",
    "githubUrl": "https://github.com/daniel-cottone/serverless-es-logs"
  },
  {
    "name": "serverless-package-external",
    "description": "A Serverless plugin to add external folders to the deploy package",
    "githubUrl": "https://github.com/epsagon/serverless-package-external"
  },
  {
    "name": "serverless-consul-variables",
    "description": "Retrieve serverless variables from Consul kv",
    "githubUrl": "https://github.com/zephrax/serverless-consul-variables"
  },
  {
    "name": "serverless-iot-offline",
    "description": "Serverless plugin that emulates AWS IoT service",
    "githubUrl": "https://github.com/mitipi/serverless-iot-offline"
  },
  {
    "name": "serverless-ngrok-tunnel",
    "description": "Serverless plugin that creates ngrok public tunnel on localhost",
    "githubUrl": "https://github.com/mitipi/serverless-ngrok-tunnel"
  },
  {
    "name": "serverless-oauth-scopes",
    "description": "A serverless plugin to set OAuth Scopes on APIGateway methods",
    "githubUrl": "https://github.com/birdcatcher/serverless-oauth-scopes"
  },
  {
    "name": "@haftahave/serverless-ses-template",
    "description": "A serveless plugin that allows automatically creating, updating and removing AWS SES Templates using a configuration file and keeps your AWS SES Templates synced with your configuration file.",
    "githubUrl": "https://github.com/haftahave/serverless-ses-template"
  },
  {
    "name": "serverless-api-gateway-caching",
    "description": "Serverless plugin which configures API Gateway caching",
    "githubUrl": "https://github.com/DianaIonita/serverless-api-gateway-caching"
  },
  {
    "name": "serverless-vpc-plugin",
    "description": "Serverless plugin to create a VPC",
    "githubUrl": "https://github.com/smoketurner/serverless-vpc-plugin"
  },
  {
    "name": "serverless-plugin-monorepo",
    "description": "A serverless plugin that allows use of serverless in a mono repo. Avoids needing to use nohoist by automatic symlinking of all dependencies.",
    "githubUrl": "https://github.com/Butterwire/serverless-plugin-monorepo"
  },
  {
    "name": "serverless-version-tracker",
    "description": "A serverless plugin for tracking deployed versions of your code.",
    "githubUrl": "https://github.com/danepowell/serverless-version-tracker"
  },
  {
    "name": "serverless-confirm-command",
    "description": "Make commands (and provider-specific options) requiring confirmation before execution.",
    "githubUrl": "https://github.com/teddy-gustiaux/serverless-confirm-command"
  },
  {
    "name": "serverless-workspaces-plugin",
    "description": "Resolve and Symlink hoisted dependencies when individually packaging each function",
    "githubUrl": "https://github.com/sergioramos/serverless-workspaces-plugin"
  },
  {
    "name": "serverless-cloudflare-workers",
    "description": "A serverless plugin allowing you to integrate with [Cloudflare Workers](https://cloudflareworkers.com/#12a9195720fe4ed660949efdbd9c0219:https://tutorial.cloudflareworkers.com)",
    "githubUrl": "https://github.com/cloudflare/serverless-cloudflare-workers"
  },
  {
    "name": "@endemolshinegroup/serverless-dynamodb-autoscaler",
    "description": "Autoscale DynamoDB resources with a single AWS AutoScalingPlan",
    "githubUrl": "https://github.com/EndemolShineGroup/serverless-dynamodb-autoscaler"
  },
  {
    "name": "serverless-docker-artifacts",
    "description": "Build your artifacts within docker container.",
    "githubUrl": "https://github.com/Suor/serverless-docker-artifacts"
  },
  {
    "name": "serverless-tesseract",
    "description": "Add Tesseract OCR Engine to your build.",
    "githubUrl": "https://github.com/Suor/serverless-tesseract"
  },
  {
    "name": "aws-cognito-idp-userpool-domain",
    "description": "Manage (add and remove) aws hosted domain on Cognito Userpools",
    "githubUrl": "https://github.com/rubentrancoso/aws-cognito-idp-userpool-domain"
  },
  {
    "name": "serverless-parcel",
    "description": "A Serverless plugin to bundle your functions and assets with Parcel Bundler",
    "githubUrl": "https://github.com/johnagan/serverless-parcel"
  },
  {
    "name": "serverless-vault-plugin",
    "description": "A Serverless plugin to retrieve passwords from vault and encrypt to kms",
    "githubUrl": "https://github.com/Rondineli/serverless-vault-plugin"
  },
  {
    "name": "serverless-function-gateway",
    "description": "Publish AWS Lambda functions to selfhosted [function-gateway](https://github.com/KennethWussmann/function-gateway).",
    "githubUrl": "https://github.com/KennethWussmann/serverless-function-gateway"
  },
  {
    "name": "serverless-function-outputs",
    "description": "Adds function Name and ARN outputs without version suffix",
    "githubUrl": "https://github.com/RogerBarreto/serverless-function-outputs"
  },
  {
    "name": "serverless-kms-grants",
    "description": "Create and revoke grants for AWS Lambda functions to use KMS keys.",
    "githubUrl": "https://github.com/deep-security/serverless-kms-grants"
  },
  {
    "name": "serverless-rack",
    "description": "Serverless plugin to deploy Ruby Rack applications (Sinatra/Padrino/Cuba etc.)",
    "githubUrl": "https://github.com/logandk/serverless-rack"
  },
  {
    "name": "serverless-ruby-package",
    "description": "Improves packaging and deploying gems for Ruby services",
    "githubUrl": "https://github.com/joshuaflanagan/serverless-ruby-package"
  },
  {
    "name": "serverless-plugin-parcel",
    "description": "Serverless Parcel plugin with watch mode and serverless-offline support",
    "githubUrl": "https://github.com/threadheap/serverless-plugin-parcel"
  },
  {
    "name": "serverless-plugin-typescript-express",
    "description": "Serverless plugin Typescript support with express integration",
    "githubUrl": "https://github.com/eliasjcjunior/serverless-plugin-typescript-express"
  },
  {
    "name": "serverless-aws-static-file-handler",
    "description": "An easy way to host the front-end of your web applications on Serverless framework on AWS Lambda along with their APIs written in Serverless.",
    "githubUrl": "https://github.com/activescott/serverless-aws-static-file-handler"
  },
  {
    "name": "serverless-http-invoker",
    "description": "Locally invoke Serverless functions via their HTTP event as specified in Serverless.yml. It makes it easy to test not only your handler logic, but also ensures that you have your http events setup properly in serverless.yml without deploying.",
    "githubUrl": "https://github.com/activescott/serverless-http-invoker"
  },
  {
    "name": "serverless-plugin-cloudwatch-dashboard",
    "description": "Serverless plugin to generate AWS CloudWatch dashboard for AWS Lambda functions",
    "githubUrl": "https://github.com/codecentric/serverless-plugin-cloudwatch-dashboard"
  },
  {
    "name": "serverless-create-dynamodb-global-tables-for-cf-stack",
    "description": "Create and replicate global dynamodb tables",
    "githubUrl": "https://github.com/Imran99/serverless-create-dynamodb-global-tables-for-cf-stack"
  },
  {
    "name": "serverless-tencent-scf",
    "description": "Serverless framework provider plugin for Tencent SCF(Serverless Cloud Function)",
    "githubUrl": "https://github.com/tencentyun/serverless-tencent-cloud-function"
  },
  {
    "name": "serverless-plugin-staging",
    "description": "A plugin to restrict the deployment of resources or functions on a per stage basis",
    "githubUrl": "https://github.com/icarus-sullivan/serverless-plugin-staging"
  },
  {
    "name": "serverless-fargate-tasks",
    "description": "A plugin to run fargate tasks as part of your Serverless project",
    "githubUrl": "https://github.com/svdgraaf/serverless-fargate-tasks"
  },
  {
    "name": "serverless-plugin-composed-vars",
    "description": "A plugin that composes custom and environment variables based on the deployment stage",
    "githubUrl": "https://github.com/chris-feist/serverless-plugin-composed-vars"
  },
  {
    "name": "serverless-multi-region-plugin",
    "description": "A plugin for setting up a serverless API in AWS with turnkey multi-region failover",
    "githubUrl": "https://github.com/unbill/serverless-multi-region-plugin"
  },
  {
    "name": "serverless-plugin-pubsub",
    "description": "Simple pub/sub configuration with queueing for the Serverless Framework",
    "githubUrl": "https://github.com/fivepapertigers/serverless-plugin-pubsub"
  },
  {
    "name": "serverless-import-apigateway",
    "description": "Dynamically import an existing AWS API Gateway into your Serverless stack",
    "githubUrl": "https://github.com/mikesouza/serverless-import-apigateway"
  },
  {
    "name": "serverless-associate-waf",
    "description": "Associate a regional WAF with the AWS API Gateway used by your Serverless stack",
    "githubUrl": "https://github.com/mikesouza/serverless-associate-waf"
  },
  {
    "name": "serverless-deployment-bucket",
    "description": "Create and configure the custom Serverless deployment bucket",
    "githubUrl": "https://github.com/mikesouza/serverless-deployment-bucket"
  },
  {
    "name": "serverless-manifest-plugin",
    "description": "Generate manifest of api endpoints & stack outputs for consumption in other applications + service discovery",
    "githubUrl": "https://github.com/DavidWells/serverless-manifest-plugin"
  },
  {
    "name": "serverless-local-kinesis",
    "description": "Run a local kinesis and automatically fire events",
    "githubUrl": "https://github.com/pidz-development/serverless-local-kinesis"
  },
  {
    "name": "serverless-nextjs-plugin",
    "description": "Deploy serverless next apps with ease",
    "githubUrl": "https://github.com/danielcondemarin/serverless-nextjs-plugin"
  },
  {
    "name": "serverless-plugin-tables",
    "description": "Easily configure table resources, such as DynamoDB",
    "githubUrl": "https://github.com/chris-feist/serverless-plugin-tables"
  },
  {
    "name": "serverless-iopipe-layers",
    "description": "Monitor, observe and profile your AWS Lambda functions without a code change",
    "githubUrl": "https://github.com/iopipe/serverless-iopipe-layers"
  },
  {
    "name": "serverless-cloudside-plugin",
    "description": "Easily reference and use cloudside resources during local development and testing",
    "githubUrl": "https://github.com/jeremydaly/serverless-cloudside-plugin"
  },
  {
    "name": "serverless-jetpack",
    "description": "A faster JavaScript packager for Serverless applications",
    "githubUrl": "https://github.com/FormidableLabs/serverless-jetpack"
  },
  {
    "name": "serverless-offline-http-mock",
    "description": "Create mock responses to HTTP(S) requests for local development",
    "githubUrl": "https://github.com/pianomansam/serverless-offline-http-mock"
  },
  {
    "name": "serverless-externals-plugin",
    "description": "Only include listed node modules and their dependencies in Serverless, with support for Rollup and Webpack",
    "githubUrl": "https://github.com/hansottowirtz/serverless-externals-plugin"
  },
  {
    "name": "api-gateway-stage-tag-plugin",
    "description": "A shim to tag API Gateway stages until CloudFormation/Serverless support arrives.",
    "githubUrl": "https://github.com/mikepatrick/api-gateway-stage-tag-plugin"
  },
  {
    "name": "serverless-api-compression",
    "description": "Serverless plugin that enables/disables content compression setting in API Gateway",
    "githubUrl": "https://github.com/evgenykireev/serverless-api-compression"
  },
  {
    "name": "serverless-aws-documentation",
    "description": "Serverless 1.0 plugin to add documentation and models to the serverless generated API Gateway",
    "githubUrl": "https://github.com/deliveryhero/serverless-aws-documentation"
  },
  {
    "name": "serverless-http",
    "description": "Use your existing middleware framework (e.g. Express, Koa) in AWS Lambda",
    "githubUrl": "https://github.com/dougmoscrop/serverless-http"
  },
  {
    "name": "serverless-mysql",
    "description": "A module for managing MySQL connections at SERVERLESS scale",
    "githubUrl": "https://github.com/jeremydaly/serverless-mysql"
  },
  {
    "name": "serverless-offline-kinesis",
    "description": "This Serverless-offline-kinesis plugin emulates AWS λ and Kinesis streams on your local machine.",
    "githubUrl": "https://github.com/CoorpAcademy/serverless-plugins/tree/master/packages/serverless-offline-kinesis"
  },
  {
    "name": "serverless-offline-python",
    "description": "Emulate AWS λ and API Gateway locally when developing your Serverless project",
    "githubUrl": "https://github.com/alhazmy13/serverless-offline-python"
  },
  {
    "name": "serverless-openapi-documentation",
    "description": "Serverless 1.0 plugin to generate OpenAPI V3 documentation from serverless configuration",
    "githubUrl": "https://github.com/temando/serverless-openapi-documentation"
  },
  {
    "name": "serverless-openwhisk",
    "description": "Adds Apache OpenWhisk support to the Serverless Framework!",
    "githubUrl": "https://github.com/serverless/serverless-openwhisk"
  },
  {
    "name": "serverless-plugin-cloudfront-lambda-edge",
    "description": "Adds Lambda@Edge support to Serverless",
    "githubUrl": "https://github.com/silvermine/serverless-plugin-cloudfront-lambda-edge"
  },
  {
    "name": "serverless-plugin-cronjob",
    "description": "This plugin creates cronjobs out of your lambda functions.",
    "githubUrl": "https://github.com/martinlindenberg/serverless-plugin-cronjob"
  },
  {
    "name": "serverless-plugin-custom-roles",
    "description": "A Serverless plugin that makes creation of per function IAM roles easier.",
    "githubUrl": "https://github.com/AntonBazhal/serverless-plugin-custom-roles"
  },
  {
    "name": "serverless-plugin-existing-s3",
    "description": "Overcomes the CloudFormation limitation on attaching an event to an uncontrolled bucket, for Serverless.com 1.11.0+.",
    "githubUrl": "https://github.com/matt-filion/serverless-external-s3-event"
  },
  {
    "name": "serverless-plugin-log-retention",
    "description": "Control the retention of your serverless function's cloudwatch logs.",
    "githubUrl": "https://github.com/ArtificerEntertainment/serverless-plugin-log-retention"
  },
  {
    "name": "serverless-plugin-newman",
    "description": "A serverless plugin for newman.",
    "githubUrl": "https://github.com/rawphp/serverless-plugin-newman"
  },
  {
    "name": "serverless-plugin-tracing",
    "description": "Enables AWS X-Ray (https://aws.amazon.com/xray/) for the entire Serverless stack or individual functions.",
    "githubUrl": "https://github.com/alex-murashkin/serverless-plugin-tracing"
  },
  {
    "name": "serverless-s3-deploy",
    "description": "Plugin for serverless to deploy files to a variety of S3 Buckets",
    "githubUrl": "https://github.com/funkybob/serverless-s3-deploy"
  },
  {
    "name": "serverless-scheduled-functions",
    "description": "Schedule your serverless functions",
    "githubUrl": "https://github.com/reactor-studio/serverless-scheduled-functions"
  },
  {
    "name": "serverless-step-functions-offline",
    "description": "Emulate step functions locally when developing your Serverless project ",
    "githubUrl": "https://github.com/vkkis93/serverless-step-functions-offline"
  },
  {
<<<<<<< HEAD
    "name": "serverless-do-nothing",
    "description": "A serverless plugin that does nothing.",
    "githubUrl": "https://github.com/waveatom/serverless-do-nothing"
=======
    "name": "serverless-sequelize-migrations",
    "description": "Manage Sequelize migrations on your serverless project",
    "githubUrl": "https://github.com/manelferreira/serverless-sequelize-migrations"
>>>>>>> 64ea861d
  },
  {
    "name": "serverless-plugin-resource-tagging",
    "description": "Plugin to support stackTags based AWS resource tagging and APIGateway tagging.",
    "githubUrl": "https://github.com/ilayanambi86/serverless-plugin-resource-tagging"
  }
]<|MERGE_RESOLUTION|>--- conflicted
+++ resolved
@@ -1340,15 +1340,13 @@
     "githubUrl": "https://github.com/vkkis93/serverless-step-functions-offline"
   },
   {
-<<<<<<< HEAD
     "name": "serverless-do-nothing",
     "description": "A serverless plugin that does nothing.",
     "githubUrl": "https://github.com/waveatom/serverless-do-nothing"
-=======
+  },
     "name": "serverless-sequelize-migrations",
     "description": "Manage Sequelize migrations on your serverless project",
     "githubUrl": "https://github.com/manelferreira/serverless-sequelize-migrations"
->>>>>>> 64ea861d
   },
   {
     "name": "serverless-plugin-resource-tagging",
