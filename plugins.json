--- conflicted
+++ resolved
@@ -704,12 +704,11 @@
     "description": "Build go source files (or public functions) using yml definition file",
     "githubUrl": "https://github.com/sean9keenan/serverless-go-build"
   },
-<<<<<<< HEAD
   {
     "name": "go-serverless",
     "description": "GoFormation for Serverless. Create serverless configs with Go Structs.",
     "githubUrl": "https://github.com/thepauleh/goserverless"
-=======
+  },
    {
     "name": "serverless-tag-api-gateway",
     "description": "Serverless plugin to tag API Gateway",
@@ -734,6 +733,5 @@
     "name": "serverless-aliyun-function-compute",
     "description": "Serverless Alibaba Cloud Function Compute Plugin",
     "githubUrl": "https://github.com/aliyun/serverless-aliyun-function-compute"
->>>>>>> 13a6068b
   }
 ]