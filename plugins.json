--- conflicted
+++ resolved
@@ -1050,14 +1050,13 @@
     "githubUrl": "https://github.com/threadheap/serverless-plugin-parcel"
   },
   {
-<<<<<<< HEAD
     "name": "serverless-plugin-typescript-express",
     "description": "Serverless plugin Typescript support with express integration",
     "githubUrl": "https://github.com/eliasjcjunior/serverless-plugin-typescript-express"
-=======
+  },
+  {
     "name": "serverless-plugin-cloudwatch-dashboard",
     "description": "Serverless plugin to generate AWS CloudWatch dashboard for AWS Lambda functions",
     "githubUrl": "https://github.com/codecentric/serverless-plugin-cloudwatch-dashboard"
->>>>>>> d23952e5
   }
 ]