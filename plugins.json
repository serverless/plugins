[
  {
    "name": "serverless-export-outputs",
    "description": "A Serverless plugin for exporting AWS stack outputs to a file",
    "githubUrl": "https://github.com/honarpour/serverless-export-outputs"
  },
  {
    "name": "serverless-plugin-utils",
    "description": "A collection of serverless framework utilities",
    "githubUrl": "https://github.com/icarus-sullivan/serverless-plugin-utils"
  },
  {
    "name": "serverless-layers",
    "description": "How to reduce drastically lambda size",
    "githubUrl": "https://github.com/agutoli/serverless-layers"
  },
  {
    "name": "mfa-serverless-plugin",
    "description": "A simple plugin for deployment accounts with MFA",
    "githubUrl": "https://github.com/alikian/mfa-serverless-plugin"
  },
  {
    "name": "serverless-ini-env",
    "description": "Nice Serverless plugin to setup environment variables with ini file",
    "githubUrl": "https://github.com/agutoli/serverless-ini-env"
  },
  {
    "name": "serverless-websockets-plugin",
    "description": "Websocket support for Serverless Framework on AWS",
    "githubUrl": "https://github.com/serverless/serverless-websockets-plugin"
  },
  {
    "name": "@serverless/enterprise-plugin",
    "description": "The Serverless Enterprise Plugin",
    "githubUrl": "https://github.com/serverless/enterprise-plugin"
  },
  {
    "name": "serverless-resource-policy",
    "description": "Creates a whitelist of IP or CIDR addresses using serverless resource policies",
    "githubUrl": "https://github.com/HubSpotWebTeam/serverless-resource-policy"
  },
  {
    "name": "serverless-plugin-vault-v2",
    "description": "Simplify integration between serverless and vault to storage environments variables",
    "githubUrl": "https://github.com/eliasjcjunior/serverless-plugin-vault-v2"
  },
  {
    "name": "serverless-openapi-plugin",
    "description": "Serverless plugin to generate serverless API architecture from OpenAPI definition.",
    "githubUrl": "https://github.com/jaumard/serverless-openapi-plugin"
  },
  {
    "name": "serverless-dotenv-plugin",
    "description": "Preload environment variables from `.env` into serverless.",
    "githubUrl": "https://github.com/infrontlabs/serverless-dotenv-plugin"
  },
  {
    "name": "serverless-local-proxy",
    "description": "A highly composable plugin for Serverless that speeds up your local development workflow.",
    "githubUrl": "https://github.com/serverless-local-proxy/serverless-local-proxy"
  },
  {
    "name": "serverless-discovery-plugin",
    "description": "A serverless plugin to register AWS micro-service endpoints with a discovery service at serverless deploy or serverless remove time.",
    "githubUrl": "https://github.com/aregier/serverless-discovery-plugin"
  },
  {
    "name": "fullstack-serverless",
    "description": "A Serverless plugin to create an AWS CloudFront distribution that serves static web content from S3 and routes API traffic to API Gateway.",
    "githubUrl": "https://github.com/MadSkills-io/fullstack-serverless"
  },
  {
    "name": "serverless-finch",
    "description": "A Serverless plugin to deploy static website assets to AWS S3.",
    "githubUrl": "https://github.com/fernando-mc/serverless-finch"
  },
  {
    "name": "serverless-appsync-plugin",
    "description": "Serverless Plugin to deploy AppSync GraphQL API",
    "githubUrl": "https://github.com/sid88in/serverless-appsync-plugin"
  },
  {
    "name": "serverless-appsync-offline",
    "description": "Serverless Plugin to run AWS AppSync GraphQL API localy with dynamoDB and lambda resolvers",
    "githubUrl": "https://github.com/aheissenberger/serverless-appsync-offline"
  },
  {
    "name": "aws-amplify-serverless-plugin",
    "description": "Generate client-side configuration files for the AWS Amplify library based on your deployed Serverless backend",
    "githubUrl": "https://github.com/awslabs/aws-amplify-serverless-plugin"
  },
  {
    "name": "serverless-cloudformation-parameter-setter",
    "description": "Set CloudFormation parameters when deploying.",
    "githubUrl": "https://github.com/trek10inc/serverless-cloudformation-parameter-setter"
  },
  {
    "name": "serverless-alexa-skills",
    "description": "Manage your Alexa Skills with Serverless Framework.",
    "githubUrl": "https://github.com/marcy-terui/serverless-alexa-skills"
  },
  {
    "name": "serverless-plugin-chrome",
    "description": "Plugin which bundles and ensures that Headless Chrome/Chromium is running when your AWS Lambda function handler is invoked.",
    "githubUrl": "https://github.com/adieuadieu/serverless-chrome/tree/master/packages/serverless-plugin"
  },
  {
    "name": "serverless-ssm-fetch",
    "description": "Sets \"AWS Systems Manager Parameter Store (SSM)\" parameters into functions' environment variables.",
    "githubUrl": "https://github.com/gozup/serverless-ssm-fetch"
  },
  {
    "name": "serverless-custom-packaging-plugin",
    "description": "Plugin to package your sourcecode using a custom target path inside the zip.",
    "githubUrl": "https://github.com/hypoport/serverless-custom-packaging-plugin"
  },
  {
    "name": "serverless-apigw-binary",
    "description": "Plugin to enable binary support in AWS API Gateway.",
    "githubUrl": "https://github.com/maciejtreder/serverless-apigw-binary"
  },
  {
    "name": "serverless-certificate-creator",
    "description": "This serverless plugin creates certificates that you need for your custom domains in API Gateway.",
    "githubUrl": "https://github.com/schwamster/serverless-certificate-creator"
  },
  {
    "name": "serverless-log-filter-subscription",
    "description": "This serverless plugin creates log filter subscription for all lambda functions configured in your projects serverless.yml",
    "githubUrl": "https://github.com/schwamster/serverless-log-filter-subscription"
  },
  {
    "name": "serverless-domain-manager",
    "description": "Serverless plugin for managing custom domains with API Gateways.",
    "githubUrl": "https://github.com/amplify-education/serverless-domain-manager"
  },
  {
    "name": "serverless-log-forwarding",
    "description": "Serverless plugin for forwarding CloudWatch logs to another Lambda function.",
    "githubUrl": "https://github.com/amplify-education/serverless-log-forwarding"
  },
  {
    "name": "serverless-event-body-option",
    "description": "Serverless plugin that provides the extra CLI option for the invoke command to support passing the HTTP body data.",
    "githubUrl": "https://github.com/jubel-han/serverless-event-body-option"
  },
  {
    "name": "serverless-plugin-external-sns-events",
    "description": "Add ability for functions to use existing or external SNS topics as an event source",
    "githubUrl": "https://github.com/silvermine/serverless-plugin-external-sns-events"
  },
  {
    "name": "serverless-plugin-write-env-vars",
    "description": "Write environment variables out to a file that is compatible with dotenv",
    "githubUrl": "https://github.com/silvermine/serverless-plugin-write-env-vars"
  },
  {
    "name": "serverless-alexa-plugin",
    "description": "Serverless plugin to support Alexa Lambda events",
    "githubUrl": "https://github.com/rajington/serverless-alexa-plugin"
  },
  {
    "name": "serverless-build-plugin",
    "description": "A Node.js focused build plugin for serverless.",
    "githubUrl": "https://github.com/nfour/serverless-build-plugin"
  },
  {
    "name": "serverless-resources-env",
    "description": "After Deploy, this plugin fetches cloudformation resource identifiers and sets them on AWS lambdas, and creates local .<state>-env file",
    "githubUrl": "https://github.com/rurri/serverless-resources-env"
  },
  {
    "name": "serverless-event-constant-inputs",
    "description": "Allows you to add constant inputs to events in Serverless 1.0. For more info see [constant values in Cloudwatch](https://aws.amazon.com/blogs/compute/simply-serverless-use-constant-values-in-cloudwatch-event-triggered-lambda-functions/)",
    "githubUrl": "https://github.com/dittto/serverless-event-constant-inputs"
  },
  {
    "name": "serverless-kms-secrets",
    "description": "Allows to easily encrypt and decrypt secrets using KMS from the serverless CLI",
    "githubUrl": "https://github.com/SC5/serverless-kms-secrets"
  },
  {
    "name": "serverless-plugin-stack-outputs",
    "description": "Displays stack outputs for your serverless stacks when `sls info` is ran",
    "githubUrl": "https://github.com/svdgraaf/serverless-plugin-stack-outputs"
  },
  {
    "name": "serverless-plugin-stage-variables",
    "description": "Add stage variables for Serverless 1.x to ApiGateway, so you can use variables in your Lambda's",
    "githubUrl": "https://github.com/svdgraaf/serverless-plugin-stage-variables"
  },
  {
    "name": "serverless-plugin-cloudwatch-sumologic",
    "description": "Plugin which auto-subscribes a log delivery lambda function to lambda log groups created by serverless",
    "githubUrl": "https://github.com/ACloudGuru/serverless-plugin-cloudwatch-sumologic"
  },
  {
    "name": "serverless-plugin-aws-alerts",
    "description": "A Serverless plugin to easily add CloudWatch alarms to functions",
    "githubUrl": "https://github.com/ACloudGuru/serverless-plugin-aws-alerts"
  },
  {
    "name": "serverless-plugin-package-dotenv-file",
    "description": "A Serverless plugin to copy a .env file into the serverless package",
    "githubUrl": "https://github.com/ACloudGuru/serverless-plugin-package-dotenv-file"
  },
  {
    "name": "serverless-command-line-event-args",
    "description": "This module is Serverless Framework plugin. Event JSON passes to your Lambda function in commandline.",
    "githubUrl": "https://github.com/horike37/serverless-command-line-event-args"
  },
  {
    "name": "serverless-dynamodb-client",
    "description": "This Serverless 0.5.x plugin help you to call AWS Dynamodb SDK without switching between different dynamodb instances, whether you work with Dynamodb local or online in AWS.",
    "githubUrl": "https://github.com/99xt/serverless-dynamodb-client"
  },
  {
    "name": "serverless-dynamodb-local",
    "description": "Serverless Dynamodb Local Plugin - Allows to run dynamodb locally for serverless",
    "githubUrl": "https://github.com/99xt/serverless-dynamodb-local"
  },
  {
    "name": "serverless-dynamodb-fixtures",
    "description": "Serverless Dynamodb Fixtures - Allows to load data on DynamoDB tables",
    "githubUrl": "https://github.com/chechu/serverless-dynamodb-fixtures"
  },
  {
    "name": "serverless-offline",
    "description": "Emulate AWS λ and API Gateway locally when developing your Serverless project",
    "githubUrl": "https://github.com/dherault/serverless-offline"
  },
  {
    "name": "serverless-offline-ssm",
    "description": "Read SSM parameters from a .env file instead of AWS",
    "githubUrl": "https://github.com/janders223/serverless-offline-ssm"
  },
  {
    "name": "serverless-offline-direct-lambda",
    "description": "Allow offline direct lambda-to-lambda interactions by exposing lambdas with no API Gateway event via HTTP.",
    "githubUrl": "https://github.com/civicteam/serverless-offline-direct-lambda"
  },
  {
    "name": "serverless-plugin-simulate",
    "description": "Simulate AWS Lambda and API Gateway locally using Docker",
    "githubUrl": "https://github.com/gertjvr/serverless-plugin-simulate"
  },
  {
    "name": "serverless-plugin-optimize",
    "description": "Bundle with Browserify, transpile with Babel to ES5 and minify with Uglify your Serverless functions.",
    "githubUrl": "https://github.com/FidelLimited/serverless-plugin-optimize"
  },
  {
    "name": "serverless-plugin-select",
    "description": "Select which functions are to be deployed based on region and stage.",
    "githubUrl": "https://github.com/FidelLimited/serverless-plugin-select"
  },
  {
    "name": "serverless-plugin-warmup",
    "description": "Keep your lambdas warm during Winter.",
    "githubUrl": "https://github.com/FidelLimited/serverless-plugin-warmup"
  },
  {
    "name": "serverless-plugin-browserify",
    "description": "Speed up your node based lambda's",
    "githubUrl": "https://github.com/doapp-ryanp/serverless-plugin-browserify"
  },
  {
    "name": "serverless-plugin-diff",
    "description": "Compares your local AWS CloudFormation templates against deployed ones.",
    "githubUrl": "https://github.com/nicka/serverless-plugin-diff"
  },
  {
    "name": "serverless-run-function-plugin",
    "description": "Run serverless function locally",
    "githubUrl": "https://github.com/lithin/serverless-run-function-plugin"
  },
  {
    "name": "serverless-scriptable-plugin",
    "description": "Customize Serverless behavior without writing a plugin.",
    "githubUrl": "https://github.com/weixu365/serverless-scriptable-plugin"
  },
  {
    "name": "serverless-subscription-filter",
    "description": "Serverless plugin to register subscription filter for Lambda logs. Register and pipe the logs of one lambda to another to process.",
    "githubUrl": "https://github.com/blackevil245/serverless-subscription-filter"
  },
  {
    "name": "serverless-webpack",
    "description": "Serverless plugin to bundle your lambdas with Webpack",
    "githubUrl": "https://github.com/serverless-heaven/serverless-webpack"
  },
  {
    "name": "serverless-wsgi",
    "description": "Serverless plugin to deploy WSGI applications (Flask/Django/Pyramid etc.) and bundle Python packages",
    "githubUrl": "https://github.com/logandk/serverless-wsgi"
  },
  {
    "name": "serverless-crypt",
    "description": "Securing the secrets on Serverless Framework by AWS KMS encryption.",
    "githubUrl": "https://github.com/marcy-terui/serverless-crypt"
  },
  {
    "name": "serverless-plugin-multiple-responses",
    "description": "Enable multiple content-types for Response template ",
    "githubUrl": "https://github.com/silvermine/serverless-plugin-multiple-responses"
  },
  {
    "name": "serverless-plugin-include-dependencies",
    "description": "This is a Serverless plugin that should make your deployed functions smaller.",
    "githubUrl": "https://github.com/dougmoscrop/serverless-plugin-include-dependencies"
  },
  {
    "name": "serverless-mocha-plugin",
    "description": "A Serverless Plugin for the Serverless Framework which adds support for test-driven development using Mocha",
    "githubUrl": "https://github.com/SC5/serverless-mocha-plugin"
  },
  {
    "name": "serverless-modular",
    "description": "Helps you deploy and manage multiple features with single root serverless file",
    "githubUrl": "https://github.com/aa2kb/serverless-modular"
  },
  {
    "name": "serverless-jest-plugin",
    "description": "A Serverless Plugin for the Serverless Framework which adds support for test-driven development using Jest",
    "githubUrl": "https://github.com/SC5/serverless-jest-plugin"
  },
  {
    "name": "serverless-plugin-cfauthorizer",
    "description": "This plugin allows you to define your own API Gateway Authorizers as the Serverless CloudFormation resources and apply them to HTTP endpoints.",
    "githubUrl": "https://github.com/SC5/serverless-plugin-cfauthorizer"
  },
  {
    "name": "serverless-cloudformation-changesets",
    "description": "Natively deploy to CloudFormation via Change sets, instead of directly. Allowing you to queue changes, and safely require escalated roles for final deployment.",
    "githubUrl": "https://github.com/trek10inc/serverless-cloudformation-changesets"
  },
  {
    "name": "raml-serverless",
    "description": "Serverless plugin to work with RAML API spec documents",
    "githubUrl": "https://github.com/andrewcurioso/raml-serverless"
  },
  {
    "name": "serverless-python-requirements",
    "description": "Serverless plugin to bundle Python packages",
    "githubUrl": "https://github.com/UnitedIncome/serverless-python-requirements"
  },
  {
    "name": "serverless-multi-dotnet",
    "description": "A serverless plugin to pack C# lambdas functions that are spread to multiple CS projects.",
    "githubUrl": "https://github.com/tsibelman/serverless-multi-dotnet"
  },
  {
    "name": "serverless-dotnet",
    "description": "A serverless plugin to run 'dotnet' commands as part of the deploy process",
    "githubUrl": "https://github.com/fruffin/serverless-dotnet"
  },
  {
    "name": "serverless-enable-api-logs",
    "description": "Enables Coudwatch logging for API Gateway events",
    "githubUrl": "https://github.com/paulSambolin/serverless-enable-api-logs"
  },
  {
    "name": "serverless-python-individually",
    "description": "A serverless framework plugin to install multiple lambda functions written in python",
    "githubUrl": "https://github.com/cfchou/serverless-python-individually"
  },
  {
    "name": "serverless-plugin-subscription-filter",
    "description": "A serverless plugin to register AWS CloudWatchLogs subscription filter",
    "githubUrl": "https://github.com/tsub/serverless-plugin-subscription-filter"
  },
  {
    "name": "serverless-step-functions",
    "description": "AWS Step Functions with Serverless Framework.",
    "githubUrl": "https://github.com/horike37/serverless-step-functions"
  },
  {
    "name": "serverless-apigateway-service-proxy",
    "description": "This Serverless Framewrok plugin supports the AWS service proxy integration feature of API Gateway.",
    "githubUrl": "https://github.com/horike37/serverless-apigateway-service-proxy"
  },
  {
    "name": "serverless-package-customizer",
    "description": "This allows you to customize packaging system of the Serverless Framework from a command line.",
    "githubUrl": "https://github.com/horike37/serverless-package-customizer"
  },
  {
    "name": "serverless-package-location-customizer",
    "description": "A serverless plugin to allow custom S3Bucket and S3Key path when packaging Lambda Functions and Layers.",
    "githubUrl": "https://github.com/cipri-p/serverless-package-location-customizer"
  },
  {
    "name": "serverless-plugin-scripts",
    "description": "Add scripting capabilities to the Serverless Framework",
    "githubUrl": "https://github.com/mvila/serverless-plugin-scripts"
  },
  {
    "name": "serverless-plugin-bind-deployment-id",
    "description": "A Serverless plugin to bind the randomly generated deployment resource to your custom resources",
    "githubUrl": "https://github.com/jacob-meacham/serverless-plugin-bind-deployment-id"
  },
  {
    "name": "serverless-plugin-git-variables",
    "description": "A Serverless plugin to expose git variables (branch name, HEAD description, full commit hash) to your serverless services",
    "githubUrl": "https://github.com/jacob-meacham/serverless-plugin-git-variables"
  },
  {
    "name": "serverless-plugin-graphiql",
    "description": "A Serverless plugin to run a local http server for graphiql and your graphql handler",
    "githubUrl": "https://github.com/bencooling/serverless-plugin-graphiql"
  },
  {
    "name": "serverless-coffeescript",
    "description": "A Serverless plugin to compile your CoffeeScript into JavaScript at deployment",
    "githubUrl": "https://github.com/duanefields/serverless-coffeescript"
  },
  {
    "name": "serverless-plugin-lambda-dead-letter",
    "description": "A Serverless plugin that can configure a lambda with a dead letter queue or topic",
    "githubUrl": "https://github.com/gmetzker/serverless-plugin-lambda-dead-letter"
  },
  {
    "name": "serverless-plugin-encode-env-var-objects",
    "description": "Serverless plugin to encode any environment variable objects.",
    "githubUrl": "https://github.com/yonomi/serverless-plugin-encode-env-var-objects"
  },
  {
    "name": "serverless-dir-config-plugin",
    "description": "EXPERIMENTAL - Serverless plugin to load function and resource definitions from a directory.",
    "githubUrl": "https://github.com/economysizegeek/serverless-dir-config-plugin"
  },
  {
    "name": "serverless-cljs-plugin",
    "description": "Enables Clojurescript as an implementation language for Lambda handlers",
    "githubUrl": "https://github.com/nervous-systems/serverless-cljs-plugin"
  },
  {
    "name": "serverless-prune-plugin",
    "description": "Deletes old versions of functions from AWS, preserving recent and aliased versions",
    "githubUrl": "https://github.com/claygregory/serverless-prune-plugin"
  },
  {
    "name": "serverless-offline-scheduler",
    "description": "Runs scheduled functions offline while integrating with serverless-offline",
    "githubUrl": "https://github.com/ajmath/serverless-offline-scheduler"
  },
  {
    "name": "serverless-aws-alias",
    "description": "This plugin enables use of AWS aliases on Lambda functions.",
    "githubUrl": "https://github.com/serverless-heaven/serverless-aws-alias"
  },
  {
    "name": "serverless-plugin-webpack",
    "description": "A serverless plugin to automatically bundle your functions individually with webpack",
    "githubUrl": "https://github.com/goldwasserexchange/serverless-plugin-webpack"
  },
  {
    "name": "serverless-sqs-fifo",
    "description": "A serverless plugin to handle creation of sqs fifo queue's in aws (stop-gap)",
    "githubUrl": "https://github.com/vortarian/serverless-sqs-fifo"
  },
  {
    "name": "serverless-sqs-alarms-plugin",
    "description": "Wrapper to setup CloudWatch Alarms on SQS queue length",
    "githubUrl": "https://github.com/sbstjn/serverless-sqs-alarms-plugin"
  },
  {
    "name": "serverless-dotenv",
    "description": "Fetch environment variables and write it to a .env file",
    "githubUrl": "https://github.com/Jimdo/serverless-dotenv"
  },
  {
    "name": "serverless-haskell",
    "description": "Deploying Haskell applications to AWS Lambda with Serverless",
    "githubUrl": "https://github.com/seek-oss/serverless-haskell"
  },
  {
    "name": "serverless-hooks-plugin",
    "description": "Run arbitrary commands on any lifecycle event in serverless",
    "githubUrl": "https://github.com/uswitch/serverless-hooks-plugin"
  },
  {
    "name": "serverless-dynalite",
    "description": "Run dynalite locally (no JVM, all JS) to simulate DynamoDB. Watch serverless.yml for table config updates.",
    "githubUrl": "https://github.com/sdd/serverless-dynalite"
  },
  {
    "name": "serverless-apig-s3",
    "description": "Serve static front-end content from S3 via the API Gateway and deploy client bundle to S3.",
    "githubUrl": "https://github.com/sdd/serverless-apig-s3"
  },
  {
    "name": "serverless-plugin-typescript",
    "description": "Serverless plugin for zero-config Typescript support.",
    "githubUrl": "https://github.com/graphcool/serverless-plugin-typescript"
  },
  {
    "name": "serverless-parameters",
    "description": "Add parameters to the generated cloudformation templates",
    "githubUrl": "https://github.com/svdgraaf/serverless-parameters"
  },
  {
    "name": "serverless-plugin-epsagon",
    "description": "Distributed tracing that helps you monitor and troubleshoot your serverless applications.",
    "githubUrl": "https://github.com/epsagon/serverless-plugin-epsagon"
  },
  {
    "name": "serverless-pseudo-parameters",
    "description": "Use ${AWS::AccountId} and other cloudformation pseudo parameters in your serverless.yml values",
    "githubUrl": "https://github.com/svdgraaf/serverless-pseudo-parameters"
  },
  {
    "name": "serverless-dynamodb-ttl",
    "description": "Configure DynamoDB TTL in serverless.yml (until CloudFormation supports this).",
    "githubUrl": "https://github.com/Jimdo/serverless-dynamodb-ttl"
  },
  {
    "name": "serverless-api-stage",
    "description": "Serverless API Stage plugin, enables stage variables and logging for AWS API Gateway.",
    "githubUrl": "https://github.com/leftclickben/serverless-api-stage"
  },
  {
    "name": "serverless-export-env",
    "description": "Export environment variables into a .env file with automatic AWS CloudFormation reference resolution.",
    "githubUrl": "https://github.com/arabold/serverless-export-env"
  },
  {
    "name": "serverless-package-python-functions",
    "description": "Packaging Python Lambda functions with only the dependencies/requirements they need.",
    "githubUrl": "https://github.com/ubaniabalogun/serverless-package-python-functions"
  },
  {
    "name": "serverless-plugin-iopipe",
    "description": "See inside your Lambda functions with high fidelity metrics and monitoring.",
    "githubUrl": "https://github.com/iopipe/serverless-plugin-iopipe"
  },
  {
    "name": "serverless-plugin-metric",
    "description": "Creates dynamically AWS metric-filter resources with custom patterns",
    "githubUrl": "https://github.com/alex20465/serverless-plugin-metric"
  },
  {
    "name": "serverless-sam",
    "description": "Exports an AWS SAM template for a service created with the Serverless Framework.",
    "githubUrl": "https://github.com/SAPessi/serverless-sam"
  },
  {
    "name": "serverless-vpc-discovery",
    "description": "Serverless plugin for discovering VPC / Subnet / Security Group configuration by name.",
    "githubUrl": "https://github.com/amplify-education/serverless-vpc-discovery"
  },
  {
    "name": "serverless-kubeless",
    "description": "Serverless plugin for deploying functions to Kubeless.",
    "githubUrl": "https://github.com/serverless/serverless-kubeless"
  },
  {
    "name": "serverless-kubeless-offline",
    "description": "Simulates Kubeless NodeJS runtimes to run/call your functions offline using the Serverless Framework.",
    "githubUrl": "https://github.com/usefulio/serverless-kubeless-offline"
  },
  {
    "name": "serverless-apigwy-binary",
    "description": "Serverless plugin for configuring API Gateway to return binary responses",
    "githubUrl": "https://github.com/ryanmurakami/serverless-apigwy-binary"
  },
  {
    "name": "serverless-plugin-browserifier",
    "description": "Reduce the size and speed up your Node.js based lambda's using browserify.",
    "githubUrl": "https://github.com/digitalmaas/serverless-plugin-browserifier"
  },
  {
    "name": "serverless-shell",
    "description": "Drop to a runtime shell with all the environment variables set that you'd have in lambda.",
    "githubUrl": "https://github.com/UnitedIncome/serverless-shell"
  },
  {
    "name": "serverless-stack-output",
    "description": "Store output from your AWS CloudFormation Stack in JSON/YAML/TOML files, or to pass it to a JavaScript function for further processing.",
    "githubUrl": "https://github.com/sbstjn/serverless-stack-output"
  },
  {
    "name": "serverless-gulp",
    "description": "A thin task wrapper around @goserverless that allows you to automate build, test and deploy tasks using gulp",
    "githubUrl": "https://github.com/rhythminme/serverless-gulp"
  },
  {
    "name": "serverless-google-cloudfunctions",
    "description": "This plugin enables support for Google Cloud Functions within the Serverless Framework.",
    "githubUrl": "https://github.com/serverless/serverless-google-cloudfunctions"
  },
  {
    "name": "serverless-azure-functions",
    "description": "A Serverless plugin that adds Azure Functions support to the Serverless Framework.",
    "githubUrl": "https://github.com/serverless/serverless-azure-functions"
  },
  {
    "name": "serverless-sentry",
    "description": "Automatic monitoring of memory usage, execution timeouts and forwarding of Lambda errors to Sentry (https://sentry.io).",
    "githubUrl": "https://github.com/arabold/serverless-sentry-plugin"
  },
  {
    "name": "serverless-env-generator",
    "description": "Manage environment variables with YAML and load them with dotenv. Supports variable encryption with KMS, multiple stages and custom profiles.",
    "githubUrl": "https://github.com/DieProduktMacher/serverless-env-generator"
  },
  {
    "name": "serverless-plugin-embedded-env-in-code",
    "description": "Replace environment variables with static strings before deployment. It’s for Lambda@Edge.",
    "githubUrl": "https://github.com/zaru/serverless-plugin-embedded-env-in-code"
  },
  {
    "name": "serverless-local-dev-server",
    "description": "Speeds up development of Alexa Skills, Chatbots and APIs by exposing your functions as local HTTP endpoints and mapping received events.",
    "githubUrl": "https://github.com/DieProduktMacher/serverless-local-dev-server"
  },
  {
    "name": "serverless-plugin-stack-config",
    "description": "A serverless plugin to manage configurations for a stack across micro-services.",
    "githubUrl": "https://github.com/rawphp/serverless-plugin-stack-config"
  },
  {
    "name": "serverless-plugin-elastic-beanstalk",
    "description": "A serverless plugin to deploy applications to AWS ElasticBeanstalk.",
    "githubUrl": "https://github.com/rawphp/serverless-plugin-elastic-beanstalk"
  },
  {
    "name": "serverless-s3-local",
    "description": "A serverless plugin to run a S3 clone on your local machine",
    "githubUrl": "https://github.com/ar90n/serverless-s3-local"
  },
  {
    "name": "serverless-s3-remover",
    "description": "A serverless plugin to make s3 buckets empty before deleting cloudformation stack when ```sls remove```",
    "githubUrl": "https://github.com/sinofseven/serverless-s3-remover"
  },
  {
    "name": "serverless-dynamodb-autoscaling",
    "description": "Configure Amazon DynamoDB's native Auto Scaling for your table capacities.",
    "githubUrl": "https://github.com/sbstjn/serverless-dynamodb-autoscaling"
  },
  {
    "name": "serverless-plugin-bespoken",
    "description": "Creates a local server and a proxy so you don't have to deploy anytime you want to test your code",
    "githubUrl": "https://github.com/bespoken/serverless-plugin-bespoken"
  },
  {
    "name": "serverless-s3bucket-sync",
    "description": "Sync a local folder with a S3 bucket after sls deploy",
    "githubUrl": "https://github.com/sbstjn/serverless-s3bucket-sync"
  },
  {
    "name": "serverless-s3-sync",
    "description": "A plugin to sync local directories and S3 prefixes for Serverless Framework,",
    "githubUrl": "https://github.com/k1LoW/serverless-s3-sync"
  },
  {
    "name": "serverless-build-client",
    "description": "Build your static website with environment variables defined in serverless.yml",
    "githubUrl": "https://github.com/tgfischer/serverless-build-client"
  },
  {
    "name": "serverless-nested-stack",
    "description": "A plugin to Workaround for Cloudformation 200 resource limit",
    "githubUrl": "https://github.com/jagdish-176/serverless-nested-stack"
  },
  {
    "name": "serverless-plugin-common-excludes",
    "description": "Adds commonly excluded files to package.excludes",
    "githubUrl": "https://github.com/dougmoscrop/serverless-plugin-common-excludes"
  },
  {
    "name": "serverless-plugin-custom-domain",
    "description": "Reliably sets a BasePathMapping to an API Gateway Custom Domain",
    "githubUrl": "https://github.com/dougmoscrop/serverless-plugin-custom-domain"
  },
  {
    "name": "serverless-plugin-split-stacks",
    "description": "Migrate certain resources to nested stacks",
    "githubUrl": "https://github.com/dougmoscrop/serverless-plugin-split-stacks"
  },
  {
    "name": "serverless-plugin-log-subscription",
    "description": "Adds a CloudWatch LogSubscription for functions",
    "githubUrl": "https://github.com/dougmoscrop/serverless-plugin-log-subscription"
  },
  {
    "name": "serverless-cf-vars",
    "description": "Enables use of AWS pseudo functions and Fn::Sub string substitution",
    "githubUrl": "https://gitlab.com/kabo/serverless-cf-vars"
  },
  {
    "name": "serverless-apigateway-plugin",
    "description": "Configure the AWS api gateway: Binary support, Headers and Body template mappings",
    "githubUrl": "https://github.com/GFG/serverless-apigateway-plugin"
  },
  {
    "name": "serverless-plugin-deploy-environment",
    "description": "Plugin to manage deployment environment across stages",
    "githubUrl": "https://github.com/DopplerLabs/serverless-plugin-deploy-environment"
  },
  {
    "name": "serverless-plugin-aws-resolvers",
    "description": "Resolves variables from ESS, RDS, or Kinesis for serverless services",
    "githubUrl": "https://github.com/DopplerLabs/serverless-plugin-aws-resolvers"
  },
  {
    "name": "serverless-plugin-offline-kinesis-events",
    "description": "Plugin that works with serverless-offline to allow offline testing of serverless functions that are triggered by Kinesis events.",
    "githubUrl": "https://github.com/DopplerLabs/serverless-plugin-offline-kinesis-events"
  },
  {
    "name": "serverless-micro",
    "description": "Plugin to help manage multiple micro services under one main service.",
    "githubUrl": "https://github.com/barstoolsports/serverless-micro"
  },
  {
    "name": "serverless-api-cloudfront",
    "description": "Plugin that adds CloudFront distribution in front of your API Gateway for custom domain, CDN caching and access log.",
    "githubUrl": "https://github.com/Droplr/serverless-api-cloudfront"
  },
  {
    "name": "serverless-offline-sns",
    "description": "Serverless plugin to run a local SNS server and call serverless SNS handlers with events notifications.",
    "githubUrl": "https://github.com/mj1618/serverless-offline-sns"
  },
  {
    "name": "serverless-stage-manager",
    "description": "Super simple Serverless plugin for validating stage names before deployment",
    "githubUrl": "https://github.com/jeremydaly/serverless-stage-manager"
  },
  {
    "name": "serverless-spa",
    "description": "Serverless plugin to deploy your website to AWS S3 using Webpack to bundle it.",
    "githubUrl": "https://github.com/gilmarsquinelato/serverless-spa"
  },
  {
    "name": "serverless-aws-nested-stacks",
    "description": "Yet another AWS nested stack plugin!",
    "githubUrl": "https://github.com/concon121/serverless-plugin-nested-stacks"
  },
  {
    "name": "serverless-aws-resource-names",
    "description": "Serverless plugin to alter the default naming conventions for sls resources via a simple mapping file.",
    "githubUrl": "https://github.com/concon121/serverless-plugin-aws-resource-names"
  },
  {
    "name": "serverless-attach-managed-policy",
    "description": "A Serverless plugin to automatically attach an AWS Managed IAM Policy (or Policies) to all IAM Roles created by the Service.",
    "githubUrl": "https://github.com/Nordstrom/serverless-attach-managed-policy"
  },
  {
    "name": "serverless-plugin-reducer",
    "description": "Reduce Node.js lambda package so it contains only lambda dependencies",
    "githubUrl": "https://github.com/medikoo/serverless-plugin-reducer"
  },
  {
    "name": "serverless-plugin-transpiler",
    "description": "Transpile lambda files during packaging step",
    "githubUrl": "https://github.com/medikoo/serverless-plugin-transpiler"
  },
  {
    "name": "serverless-plugin-dynamodb-autoscaling",
    "description": "Auto generate auto scaling configuration for configured DynamoDB tables",
    "githubUrl": "https://github.com/medikoo/serverless-plugin-dynamodb-autoscaling"
  },
  {
    "name": "serverless-plugin-vpc-eni-cleanup",
    "description": "Automatic cleanup of VPC network interfaces on stage removal",
    "githubUrl": "https://github.com/medikoo/serverless-plugin-vpc-eni-cleanup"
  },
  {
    "name": "serverless-plugin-tracer",
    "description": "Trace serverless hooks as they execute",
    "githubUrl": "https://github.com/enykeev/serverless-plugin-tracer/"
  },
  {
    "name": "serverless-plugin-stackstorm",
    "description": "Reusable Functions from StackStorm Exchange",
    "githubUrl": "https://github.com/StackStorm/serverless-plugin-stackstorm"
  },
  {
    "name": "serverless-iot-local",
    "description": "AWS Iot events with serverless-offline",
    "githubUrl": "https://github.com/tradle/serverless-iot-local"
  },
  {
    "name": "serverless-sns-filter",
    "description": "Serverless plugin to add SNS Subscription Filters to events",
    "githubUrl": "https://github.com/MechanicalRock/serverless-sns-filter"
  },
  {
    "name": "serverless-reqvalidator-plugin",
    "description": "Serverless plugin to add request validator to API Gateway methods",
    "githubUrl": "https://github.com/RafPe/serverless-reqvalidator-plugin"
  },
  {
    "name": "serverless-ephemeral",
    "description": "Build and include custom stateless libraries for any language",
    "githubUrl": "https://github.com/Accenture/serverless-ephemeral"
  },
  {
    "name": "serverless-content-encoding",
    "description": "Enable Content Encoding in AWS API Gateway during deployment",
    "githubUrl": "https://github.com/dong-dohai/serverless-content-encoding"
  },
  {
    "name": "serverless-s3-encryption",
    "description": "Set or remove the encryption settings on your s3 buckets",
    "githubUrl": "https://github.com/tradle/serverless-s3-encryption"
  },
  {
    "name": "serverless-plugin-inject-dependencies",
    "description": "Painlessly deploy serverless projects with only the required dependencies.",
    "githubUrl": "https://github.com/loanmarket/serverless-plugin-inject-dependencies"
  },
  {
    "name": "serverless-plugin-provider-groups",
    "description": "A plugin to allow management of grouped settings within large serverless projects.",
    "githubUrl": "https://github.com/loanmarket/serverless-plugin-provider-groups"
  },
  {
    "name": "serverless-cloudformation-resource-counter",
    "description": "A plugin to count the resources generated in the AWS CloudFormation stack after deployment.",
    "githubUrl": "https://github.com/drexler/serverless-cloudformation-resource-counter"
  },
  {
    "name": "serverless-iam-roles-per-function",
    "description": "Serverless Plugin for easily defining IAM roles per function via the use of iamRoleStatements at the function level.",
    "githubUrl": "https://github.com/functionalone/serverless-iam-roles-per-function"
  },
  {
    "name": "serverless-functions-base-path",
    "description": "Easily define a base path where your serverless functions are located.",
    "githubUrl": "https://github.com/kevinrambaud/serverless-functions-base-path"
  },
  {
    "name": "serverless-static",
    "description": "Easily serve files from a folder while developing on localhost with the serverless-offline plugin",
    "githubUrl": "https://github.com/iliasbhal/serverless-static"
  },
  {
    "name": "serverless-plugin-node-shim",
    "description": "Serverless plugin to run your functions in nodejs version (8 LTS, 9+) on aws lambda",
    "githubUrl": "https://github.com/jzimmek/serverless-plugin-node-shim"
  },
  {
    "name": "serverless-local-environment",
    "description": "Serverless plugin to set local environment variables and remote environment variable to different values",
    "githubUrl": "https://github.com/piercus/serverless-local-environment"
  },
  {
    "name": "serverless-cloudformation-sub-variables",
    "description": "Serverless framework plugin for easily supporting AWS CloudFormation Sub function variables",
    "githubUrl": "https://github.com/santiagocardenas/serverless-cloudformation-sub-variables"
  },
  {
    "name": "serverless-sthree-env",
    "description": "Serverless plugin to get config from a json formatted file in S3 and copy them to environment variable",
    "githubUrl": "https://github.com/StyleTributeIT/serverless-sthree-env"
  },
  {
    "name": "serverless-plugin-canary-deployments",
    "description": "A Serverless plugin to implement canary deployments of Lambda functions",
    "githubUrl": "https://github.com/davidgf/serverless-plugin-canary-deployments"
  },
  {
    "name": "serverless-go-build",
    "description": "Build go source files (or public functions) using yml definition file",
    "githubUrl": "https://github.com/sean9keenan/serverless-go-build"
  },
  {
    "name": "serverless-local-schedule",
    "description": "Schedule AWS CloudWatch Event based invocations in local time(with DST support!)",
    "githubUrl": "https://github.com/UnitedIncome/serverless-local-schedule"
  },
  {
    "name": "go-serverless",
    "description": "GoFormation for Serverless. Create serverless configs with Go Structs.",
    "githubUrl": "https://github.com/thepauleh/goserverless"
  },
  {
    "name": "serverless-tag-sqs",
    "description": "Serverless plugin to tag SQS - Simple Queue Service",
    "githubUrl": "https://github.com/gfragoso/serverless-tag-sqs"
  },
  {
    "name": "serverless-express",
    "description": "Making express app development compatible with serverless framework.",
    "githubUrl": "https://github.com/mikestaub/serverless-express"
  },
  {
    "name": "serverless-aliyun-function-compute",
    "description": "Serverless Alibaba Cloud Function Compute Plugin",
    "githubUrl": "https://github.com/aliyun/serverless-aliyun-function-compute"
  },
  {
    "name": "serverless-apib-validator",
    "description": "Validate that an API Blueprint has full coverage over a Serverless config",
    "githubUrl": "https://github.com/onlicar/serverless-apib-validator"
  },
  {
    "name": "serverless-package-common",
    "description": "Deploy microservice Python Serverless services with common code",
    "githubUrl": "https://github.com/onlicar/serverless-package-common"
  },
  {
    "name": "serverless-tag-api-gateway",
    "description": "Serverless plugin to tag API Gateway",
    "githubUrl": "https://github.com/gfragoso/serverless-tag-api-gateway"
  },
  {
    "name": "serverless-tag-cloud-watch-logs",
    "description": "Serverless plugin to tag CloudWatchLogs",
    "githubUrl": "https://github.com/gfragoso/serverless-tag-cloud-watch-logs"
  },
  {
    "name": "serverless-create-global-dynamodb-table",
    "description": "Serverless plugin to create dynamodb global tables",
    "githubUrl": "https://github.com/rrahul963/serverless-create-global-dynamodb-table"
  },
  {
    "name": "serverless-ding",
    "description": "Serverless plugin to audibly alert user after deployment",
    "githubUrl": "https://github.com/sidgonuts/serverless-ding"
  },
  {
    "name": "serverless-ignore",
    "description": "Serverless plugin to ignore files (.slsignore)",
    "githubUrl": "https://github.com/nya1/serverless-ignore"
  },
  {
    "name": "serverless-add-api-key",
    "description": "Serverless plugin to add same api key for multiple serverless services i.e. to re-use apikey across multiple api gateway apis.",
    "githubUrl": "https://github.com/rrahul963/serverless-add-api-key"
  },
  {
    "name": "serverless-puresec-cli",
    "description": "Serverless Plugin for magically creating IAM roles that are least privileged per function.",
    "githubUrl": "https://github.com/puresec/serverless-puresec-cli"
  },
  {
    "name": "serverless-dependson-plugin",
    "description": "Serverless plugin that automatically generates DependsOn references for AWS Lambdas to prevent AWS RequestLimitExceeded errors.",
    "githubUrl": "https://github.com/bwinant/serverless-dependson-plugin"
  },
  {
    "name": "serverless-plugin-colocate",
    "description": "Serverless Plugin to keep your configuration next to your code.",
    "githubUrl": "https://github.com/aronim/serverless-plugin-colocate"
  },
  {
    "name": "serverless-plugin-fastdeploy",
    "description": "Serverless Plugin to perform fast deployments for large service packages.",
    "githubUrl": "https://github.com/aronim/serverless-plugin-fastdeploy"
  },
  {
    "name": "serverless-plugin-parent",
    "description": "Serverless Plugin that allows you to keep common configuration in a parent serverless.yml",
    "githubUrl": "https://github.com/aronim/serverless-plugin-parent"
  },
  {
    "name": "serverless-plugin-registry",
    "description": "Serverless plugin to register function names with AWS SSM Parameter Store.",
    "githubUrl": "https://github.com/aronim/serverless-plugin-registry"
  },
  {
    "name": "serverless-plugin-offline-dynamodb-stream",
    "description": "Serverless Plugin for emulating dynamodb stream triggering lambda functions offline",
    "githubUrl": "https://github.com/orchestrated-io/serverless-plugin-offline-dynamodb-stream"
  },
  {
    "name": "serverless-basic-authentication",
    "description": "Serverless Plugin for adding Basic Authentication to your api",
    "githubUrl": "https://github.com/svdgraaf/serverless-basic-authentication"
  },
  {
    "name": "serverless-rust",
    "description": "Deploy Rustlang applications to AWS Lambda",
    "githubUrl": "https://github.com/softprops/serverless-rust"
  },
  {
    "name": "serverless-oncall",
    "description": "Easily manage oncall for your serverless services",
    "githubUrl": "https://github.com/softprops/serverless-oncall"
  },
  {
    "name": "serverless-cognito-add-custom-attributes",
    "description": "Serverless Plugin for adding custom attributes to an existing CloudFormation-managed CognitoUserPool and CognitoUserPoolClient without losing all your users",
    "githubUrl": "https://github.com/GetWala/serverless-cognito-add-custom-attributes"
  },
  {
    "name": "serverless-plugin-ifelse",
    "description": "A Serverless Plugin to write If Else conditions in serverless YAML file",
    "githubUrl": "https://github.com/anantab/serverless-plugin-ifelse"
  },
  {
    "name": "serverless-print-dots",
    "description": "A Serverless plugin for printing dots in Serverless log during deployment to indicate progress and prevent timeouts in CI/CD platforms.",
    "githubUrl": "https://github.com/amirklick/serverless-print-dots"
  },
  {
    "name": "serverless-es-logs",
    "description": "A Serverless plugin to transport logs to ElasticSearch",
    "githubUrl": "https://github.com/daniel-cottone/serverless-es-logs"
  },
  {
    "name": "serverless-package-external",
    "description": "A Serverless plugin to add external folders to the deploy package",
    "githubUrl": "https://github.com/epsagon/serverless-package-external"
  },
  {
    "name": "serverless-consul-variables",
    "description": "Retrieve serverless variables from Consul kv",
    "githubUrl": "https://github.com/zephrax/serverless-consul-variables"
  },
  {
    "name": "serverless-iot-offline",
    "description": "Serverless plugin that emulates AWS IoT service",
    "githubUrl": "https://github.com/mitipi/serverless-iot-offline"
  },
  {
    "name": "serverless-ngrok-tunnel",
    "description": "Serverless plugin that creates ngrok public tunnel on localhost",
    "githubUrl": "https://github.com/mitipi/serverless-ngrok-tunnel"
  },
  {
    "name": "serverless-oauth-scopes",
    "description": "A serverless plugin to set OAuth Scopes on APIGateway methods",
    "githubUrl": "https://github.com/birdcatcher/serverless-oauth-scopes"
  },
  {
    "name": "@haftahave/serverless-ses-template",
    "description": "A serveless plugin that allows automatically creating, updating and removing AWS SES Templates using a configuration file and keeps your AWS SES Templates synced with your configuration file.",
    "githubUrl": "https://github.com/haftahave/serverless-ses-template"
  },
  {
    "name": "serverless-api-gateway-caching",
    "description": "Serverless plugin which configures API Gateway caching",
    "githubUrl": "https://github.com/DianaIonita/serverless-api-gateway-caching"
  },
  {
    "name": "serverless-vpc-plugin",
    "description": "Serverless plugin to create a VPC",
    "githubUrl": "https://github.com/smoketurner/serverless-vpc-plugin"
  },
  {
    "name": "serverless-plugin-monorepo",
    "description": "A serverless plugin that allows use of serverless in a mono repo. Avoids needing to use nohoist by automatic symlinking of all dependencies.",
    "githubUrl": "https://github.com/Butterwire/serverless-plugin-monorepo"
  },
  {
    "name": "serverless-version-tracker",
    "description": "A serverless plugin for tracking deployed versions of your code.",
    "githubUrl": "https://github.com/danepowell/serverless-version-tracker"
  },
  {
    "name": "serverless-confirm-command",
    "description": "Make commands (and provider-specific options) requiring confirmation before execution.",
    "githubUrl": "https://github.com/teddy-gustiaux/serverless-confirm-command"
  },
  {
    "name": "serverless-workspaces-plugin",
    "description": "Resolve and Symlink hoisted dependencies when individually packaging each function",
    "githubUrl": "https://github.com/sergioramos/serverless-workspaces-plugin"
  },
  {
    "name": "serverless-cloudflare-workers",
    "description": "A serverless plugin allowing you to integrate with [Cloudflare Workers](https://cloudflareworkers.com/#12a9195720fe4ed660949efdbd9c0219:https://tutorial.cloudflareworkers.com)",
    "githubUrl": "https://github.com/cloudflare/serverless-cloudflare-workers"
  },
  {
    "name": "@endemolshinegroup/serverless-dynamodb-autoscaler",
    "description": "Autoscale DynamoDB resources with a single AWS AutoScalingPlan",
    "githubUrl": "https://github.com/EndemolShineGroup/serverless-dynamodb-autoscaler"
  },
  {
    "name": "serverless-docker-artifacts",
    "description": "Build your artifacts within docker container.",
    "githubUrl": "https://github.com/Suor/serverless-docker-artifacts"
  },
  {
    "name": "serverless-tesseract",
    "description": "Add Tesseract OCR Engine to your build.",
    "githubUrl": "https://github.com/Suor/serverless-tesseract"
  },
  {
    "name": "aws-cognito-idp-userpool-domain",
    "description": "Manage (add and remove) aws hosted domain on Cognito Userpools",
    "githubUrl": "https://github.com/rubentrancoso/aws-cognito-idp-userpool-domain"
  },
  {
    "name": "serverless-parcel",
    "description": "A Serverless plugin to bundle your functions and assets with Parcel Bundler",
    "githubUrl": "https://github.com/johnagan/serverless-parcel"
  },
  {
    "name": "serverless-vault-plugin",
    "description": "A Serverless plugin to retrieve passwords from vault and encrypt to kms",
    "githubUrl": "https://github.com/Rondineli/serverless-vault-plugin"
  },
  {
    "name": "serverless-function-gateway",
    "description": "Publish AWS Lambda functions to selfhosted [function-gateway](https://github.com/KennethWussmann/function-gateway).",
    "githubUrl": "https://github.com/KennethWussmann/serverless-function-gateway"
  },
  {
    "name": "serverless-function-outputs",
    "description": "Adds function Name and ARN outputs without version suffix",
    "githubUrl": "https://github.com/RogerBarreto/serverless-function-outputs"
  },
  {
    "name": "serverless-kms-grants",
    "description": "Create and revoke grants for AWS Lambda functions to use KMS keys.",
    "githubUrl": "https://github.com/deep-security/serverless-kms-grants"
  },
  {
    "name": "serverless-rack",
    "description": "Serverless plugin to deploy Ruby Rack applications (Sinatra/Padrino/Cuba etc.)",
    "githubUrl": "https://github.com/logandk/serverless-rack"
  },
  {
    "name": "serverless-ruby-package",
    "description": "Improves packaging and deploying gems for Ruby services",
    "githubUrl": "https://github.com/joshuaflanagan/serverless-ruby-package"
  },
  {
    "name": "serverless-plugin-parcel",
    "description": "Serverless Parcel plugin with watch mode and serverless-offline support",
    "githubUrl": "https://github.com/threadheap/serverless-plugin-parcel"
  },
  {
    "name": "serverless-plugin-typescript-express",
    "description": "Serverless plugin Typescript support with express integration",
    "githubUrl": "https://github.com/eliasjcjunior/serverless-plugin-typescript-express"
  },
  {
    "name": "serverless-aws-static-file-handler",
    "description": "An easy way to host the front-end of your web applications on Serverless framework on AWS Lambda along with their APIs written in Serverless.",
    "githubUrl": "https://github.com/activescott/serverless-aws-static-file-handler"
  },
  {
    "name": "serverless-http-invoker",
    "description": "Locally invoke Serverless functions via their HTTP event as specified in Serverless.yml. It makes it easy to test not only your handler logic, but also ensures that you have your http events setup properly in serverless.yml without deploying.",
    "githubUrl": "https://github.com/activescott/serverless-http-invoker"
  },
  {
    "name": "serverless-plugin-cloudwatch-dashboard",
    "description": "Serverless plugin to generate AWS CloudWatch dashboard for AWS Lambda functions",
    "githubUrl": "https://github.com/codecentric/serverless-plugin-cloudwatch-dashboard"
  },
  {
    "name": "serverless-create-dynamodb-global-tables-for-cf-stack",
    "description": "Create and replicate global dynamodb tables",
    "githubUrl": "https://github.com/Imran99/serverless-create-dynamodb-global-tables-for-cf-stack"
  },
  {
    "name": "serverless-tencent-scf",
    "description": "Serverless framework provider plugin for Tencent SCF(Serverless Cloud Function)",
    "githubUrl": "https://github.com/tencentyun/serverless-tencent-cloud-function"
  },
  {
    "name": "serverless-plugin-staging",
    "description": "A plugin to restrict the deployment of resources or functions on a per stage basis",
    "githubUrl": "https://github.com/icarus-sullivan/serverless-plugin-staging"
  },
  {
    "name": "serverless-fargate-tasks",
    "description": "A plugin to run fargate tasks as part of your Serverless project",
    "githubUrl": "https://github.com/svdgraaf/serverless-fargate-tasks"
  },
  {
    "name": "serverless-plugin-composed-vars",
    "description": "A plugin that composes custom and environment variables based on the deployment stage",
    "githubUrl": "https://github.com/chris-feist/serverless-plugin-composed-vars"
  },
  {
    "name": "serverless-multi-region-plugin",
    "description": "A plugin for setting up a serverless API in AWS with turnkey multi-region failover",
    "githubUrl": "https://github.com/unbill/serverless-multi-region-plugin"
  },
  {
    "name": "serverless-plugin-pubsub",
    "description": "Simple pub/sub configuration with queueing for the Serverless Framework",
    "githubUrl": "https://github.com/fivepapertigers/serverless-plugin-pubsub"
  },
  {
    "name": "serverless-import-apigateway",
    "description": "Dynamically import an existing AWS API Gateway into your Serverless stack",
    "githubUrl": "https://github.com/mikesouza/serverless-import-apigateway"
  },
  {
    "name": "serverless-associate-waf",
    "description": "Associate a regional WAF with the AWS API Gateway used by your Serverless stack",
    "githubUrl": "https://github.com/mikesouza/serverless-associate-waf"
  },
  {
    "name": "serverless-deployment-bucket",
    "description": "Create and configure the custom Serverless deployment bucket",
    "githubUrl": "https://github.com/mikesouza/serverless-deployment-bucket"
  },
  {
    "name": "serverless-manifest-plugin",
    "description": "Generate manifest of api endpoints & stack outputs for consumption in other applications + service discovery",
    "githubUrl": "https://github.com/DavidWells/serverless-manifest-plugin"
  },
  {
    "name": "serverless-local-kinesis",
    "description": "Run a local kinesis and automatically fire events",
    "githubUrl": "https://github.com/pidz-development/serverless-local-kinesis"
  },
  {
    "name": "serverless-nextjs-plugin",
    "description": "Deploy serverless next apps with ease",
    "githubUrl": "https://github.com/danielcondemarin/serverless-nextjs-plugin"
  },
  {
    "name": "serverless-plugin-tables",
    "description": "Easily configure table resources, such as DynamoDB",
    "githubUrl": "https://github.com/chris-feist/serverless-plugin-tables"
  },
  {
    "name": "serverless-iopipe-layers",
    "description": "Monitor, observe and profile your AWS Lambda functions without a code change",
    "githubUrl": "https://github.com/iopipe/serverless-iopipe-layers"
  },
  {
    "name": "serverless-cloudside-plugin",
    "description": "Easily reference and use cloudside resources during local development and testing",
    "githubUrl": "https://github.com/jeremydaly/serverless-cloudside-plugin"
  },
  {
    "name": "serverless-jetpack",
    "description": "A faster JavaScript packager for Serverless applications",
    "githubUrl": "https://github.com/FormidableLabs/serverless-jetpack"
  },
  {
    "name": "serverless-offline-http-mock",
    "description": "Create mock responses to HTTP(S) requests for local development",
    "githubUrl": "https://github.com/pianomansam/serverless-offline-http-mock"
  },
  {
    "name": "serverless-externals-plugin",
    "description": "Only include listed node modules and their dependencies in Serverless, with support for Rollup and Webpack",
    "githubUrl": "https://github.com/hansottowirtz/serverless-externals-plugin"
  },
  {
    "name": "api-gateway-stage-tag-plugin",
    "description": "A shim to tag API Gateway stages until CloudFormation/Serverless support arrives.",
    "githubUrl": "https://github.com/mikepatrick/api-gateway-stage-tag-plugin"
  },
  {
    "name": "serverless-api-compression",
    "description": "Serverless plugin that enables/disables content compression setting in API Gateway",
    "githubUrl": "https://github.com/evgenykireev/serverless-api-compression"
  },
  {
    "name": "serverless-aws-documentation",
    "description": "Serverless 1.0 plugin to add documentation and models to the serverless generated API Gateway",
    "githubUrl": "https://github.com/deliveryhero/serverless-aws-documentation"
  },
  {
    "name": "serverless-http",
    "description": "Use your existing middleware framework (e.g. Express, Koa) in AWS Lambda",
    "githubUrl": "https://github.com/dougmoscrop/serverless-http"
  },
  {
    "name": "serverless-mysql",
    "description": "A module for managing MySQL connections at SERVERLESS scale",
    "githubUrl": "https://github.com/jeremydaly/serverless-mysql"
  },
  {
    "name": "serverless-offline-kinesis",
    "description": "This Serverless-offline-kinesis plugin emulates AWS λ and Kinesis streams on your local machine.",
    "githubUrl": "https://github.com/CoorpAcademy/serverless-plugins/tree/master/packages/serverless-offline-kinesis"
  },
  {
    "name": "serverless-offline-python",
    "description": "Emulate AWS λ and API Gateway locally when developing your Serverless project",
    "githubUrl": "https://github.com/alhazmy13/serverless-offline-python"
  },
  {
    "name": "serverless-openapi-documentation",
    "description": "Serverless 1.0 plugin to generate OpenAPI V3 documentation from serverless configuration",
    "githubUrl": "https://github.com/temando/serverless-openapi-documentation"
  },
  {
    "name": "serverless-openwhisk",
    "description": "Adds Apache OpenWhisk support to the Serverless Framework!",
    "githubUrl": "https://github.com/serverless/serverless-openwhisk"
  },
  {
    "name": "serverless-plugin-cloudfront-lambda-edge",
    "description": "Adds Lambda@Edge support to Serverless",
    "githubUrl": "https://github.com/silvermine/serverless-plugin-cloudfront-lambda-edge"
  },
  {
    "name": "serverless-plugin-cronjob",
    "description": "This plugin creates cronjobs out of your lambda functions.",
    "githubUrl": "https://github.com/martinlindenberg/serverless-plugin-cronjob"
  },
  {
    "name": "serverless-plugin-custom-roles",
    "description": "A Serverless plugin that makes creation of per function IAM roles easier.",
    "githubUrl": "https://github.com/AntonBazhal/serverless-plugin-custom-roles"
  },
  {
    "name": "serverless-plugin-existing-s3",
    "description": "Overcomes the CloudFormation limitation on attaching an event to an uncontrolled bucket, for Serverless.com 1.11.0+.",
    "githubUrl": "https://github.com/matt-filion/serverless-external-s3-event"
  },
  {
    "name": "serverless-plugin-log-retention",
    "description": "Control the retention of your serverless function's cloudwatch logs.",
    "githubUrl": "https://github.com/ArtificerEntertainment/serverless-plugin-log-retention"
  },
  {
    "name": "serverless-plugin-newman",
    "description": "A serverless plugin for newman.",
    "githubUrl": "https://github.com/rawphp/serverless-plugin-newman"
  },
  {
    "name": "serverless-plugin-tracing",
    "description": "Enables AWS X-Ray (https://aws.amazon.com/xray/) for the entire Serverless stack or individual functions.",
    "githubUrl": "https://github.com/alex-murashkin/serverless-plugin-tracing"
  },
  {
    "name": "serverless-s3-deploy",
    "description": "Plugin for serverless to deploy files to a variety of S3 Buckets",
    "githubUrl": "https://github.com/funkybob/serverless-s3-deploy"
  },
  {
    "name": "serverless-scheduled-functions",
    "description": "Schedule your serverless functions",
    "githubUrl": "https://github.com/reactor-studio/serverless-scheduled-functions"
  },
  {
    "name": "serverless-step-functions-offline",
    "description": "Emulate step functions locally when developing your Serverless project ",
    "githubUrl": "https://github.com/vkkis93/serverless-step-functions-offline"
  },
  {
<<<<<<< HEAD
    "name": "serverless-do-nothing",
    "description": "A serverless plugin that does nothing.",
    "githubUrl": "https://github.com/waveatom/serverless-do-nothing"
=======
    "name": "serverless-plugin-resource-tagging",
    "description": "Plugin to support stackTags based AWS resource tagging and APIGateway tagging.",
    "githubUrl": "https://github.com/ilayanambi86/serverless-plugin-resource-tagging"
>>>>>>> ee992a9b
  }
]<|MERGE_RESOLUTION|>--- conflicted
+++ resolved
@@ -1340,14 +1340,13 @@
     "githubUrl": "https://github.com/vkkis93/serverless-step-functions-offline"
   },
   {
-<<<<<<< HEAD
     "name": "serverless-do-nothing",
     "description": "A serverless plugin that does nothing.",
     "githubUrl": "https://github.com/waveatom/serverless-do-nothing"
-=======
+  },
+  {
     "name": "serverless-plugin-resource-tagging",
     "description": "Plugin to support stackTags based AWS resource tagging and APIGateway tagging.",
     "githubUrl": "https://github.com/ilayanambi86/serverless-plugin-resource-tagging"
->>>>>>> ee992a9b
   }
 ]