<<<<<<< HEAD
[
    {
        "name": "serverless-plugin-typetalk",
        "description": "Sends notification to Typetalk",
        "githubUrl": "https://github.com/is2ei/serverless-plugin-typetalk",
        "status": "active"
    },
    {
        "name": "serverless-plugin-sumologic",
        "description": "This Serverless plugin deploys Cloudformation Stack with resources required to send Cloudformation Logs to Sumologic. This stack uses AWS Lambda to subscribe to your CloudWatch Log Group and POSTs the log data directly to Sumo HTTP Source.",
        "githubUrl": "https://github.com/ACloudGuru/serverless-plugin-sumologic",
        "status": "active"
    },
    {
        "name": "serverless-plugin-modularize",
        "description": "Modularize your serverless definitions",
        "githubUrl": "https://github.com/icarus-sullivan/serverless-plugin-modularize",
        "status": "active"
    },
    {
        "name": "serverless-provisioned-concurrency-autoscaling",
        "description": "Serverless Plugin for AWS Lambda Provisioned Concurrency Auto Scaling configuration",
        "githubUrl": "https://github.com/neiman-marcus/serverless-provisioned-concurrency-autoscaling",
        "status": "active"
    },
    {
        "name": "serverless-localstack",
        "description": "Serverless plugin for LocalStack - a fully functional local AWS cloud stack. Develop and test your cloud & Serverless apps offline!",
        "githubUrl": "https://github.com/LocalStack/serverless-localstack",
        "status": "active"
    },
    {
        "name": "serverless-plugin-test-helper",
        "description": "Makes it easier to end-to-end test deployed deployed services by saving CloudFormation Stack Outputs locally and exposing values via a simple Node.js library",
        "githubUrl": "https://github.com/manwaring/serverless-plugin-test-helper",
        "status": "active"
    },
    {
        "name": "serverless-plugin-dart",
        "description": "Deploy Dart applications to AWS Lambda",
        "githubUrl": "https://github.com/katallaxie/serverless-dart",
        "status": "active"
    },
    {
        "name": "serverless-plugin-iam-checker",
        "description": "Helps automate security controls by preventing overly broad IAM permissions via customizable rules for both actions and resource references. Ships with restrictive defaults and supports custom rule configurations via serverless.yml and environment variables",
        "githubUrl": "https://github.com/manwaring/serverless-plugin-iam-checker",
        "status": "active"
    },
    {
        "name": "serverless-plugin-layer-manager",
        "description": "Plugin for improved AWS Lambda layer management, including install hooks, export options and improved retain support",
        "githubUrl": "https://github.com/henhal/serverless-plugin-layer-manager",
        "status": "active"
    },
    {
        "name": "serverless-plugin-lambda-edge",
        "description": "Plugin for Lambda@Edge, just associating your Lambda function with existing CloudFront distribution via AWS SDK",
        "githubUrl": "https://github.com/isudzumi/serverless-plugin-lambda-edge",
        "status": "active"
    },
    {
        "name": "serverless-export-outputs",
        "description": "A Serverless plugin for exporting AWS stack outputs to a file",
        "githubUrl": "https://github.com/honarpour/serverless-export-outputs",
        "status": "active"
    },
    {
        "name": "serverless-plugin-apigateway-sqs",
        "description": "Plugin that creates an AWS APIGateway resource to connect to an AWS Simple Queue Service (SQS) without the use of a lambda.",
        "githubUrl": "https://github.com/CodeRecipe-dev/serverless-apigw-sqs-plugin",
        "status": "active"
    },
    {
        "name": "serverless-plugin-utils",
        "description": "A collection of serverless framework utilities",
        "githubUrl": "https://github.com/icarus-sullivan/serverless-plugin-utils",
        "status": "active"
    },
    {
        "name": "serverless-layers",
        "description": "How to reduce drastically lambda size",
        "githubUrl": "https://github.com/agutoli/serverless-layers",
        "status": "active"
    },
    {
        "name": "mfa-serverless-plugin",
        "description": "A simple plugin for deployment accounts with MFA",
        "githubUrl": "https://github.com/alikian/mfa-serverless-plugin",
        "status": "active"
    },
    {
        "name": "serverless-ini-env",
        "description": "Nice Serverless plugin to setup environment variables with ini file",
        "githubUrl": "https://github.com/agutoli/serverless-ini-env",
        "status": "active"
    },
    {
        "name": "serverless-websockets-plugin",
        "description": "Websocket support for Serverless Framework on AWS",
        "githubUrl": "https://github.com/serverless/serverless-websockets-plugin",
        "status": "active"
    },
    {
        "name": "@serverless/enterprise-plugin",
        "description": "The Serverless Enterprise Plugin",
        "githubUrl": "https://github.com/serverless/enterprise-plugin",
        "status": "active"
    },
    {
        "name": "serverless-resource-policy",
        "description": "Creates a whitelist of IP or CIDR addresses using serverless resource policies",
        "githubUrl": "https://github.com/HubSpotWebTeam/serverless-resource-policy",
        "status": "active"
    },
    {
        "name": "serverless-plugin-vault-v2",
        "description": "Simplify integration between serverless and vault to storage environments variables",
        "githubUrl": "https://github.com/eliasjcjunior/serverless-plugin-vault-v2",
        "status": "active"
    },
    {
        "name": "serverless-justauthenticateme-plugin",
        "description": "Use JustAuthenticateMe to easily authenticate users before hitting your lambdas",
        "githubUrl": "https://github.com/CoalesceSoftware/serverless-justauthenticateme-plugin",
        "status": "active"
    },
    {
        "name": "serverless-openapi-plugin",
        "description": "Serverless plugin to generate serverless API architecture from OpenAPI definition.",
        "githubUrl": "https://github.com/jaumard/serverless-openapi-plugin",
        "status": "active"
    },
    {
        "name": "serverless-dotenv-plugin",
        "description": "Preload environment variables from `.env` into serverless.",
        "githubUrl": "https://github.com/infrontlabs/serverless-dotenv-plugin",
        "status": "active"
    },
    {
        "name": "serverless-local-proxy",
        "description": "A highly composable plugin for Serverless that speeds up your local development workflow.",
        "githubUrl": "https://github.com/serverless-local-proxy/serverless-local-proxy",
        "status": "active"
    },
    {
        "name": "serverless-default-aws-resource-properties",
        "description": "Set default properties a given CloudFormation resource should have based on type.",
        "githubUrl": "https://github.com/neverendingqs/serverless-default-aws-resource-properties",
        "status": "active"
    },
    {
        "name": "serverless-print-resolved-plugin",
        "description": "Generate a copy of serverless.yml with all variables resolved.",
        "githubUrl": "https://github.com/neverendingqs/serverless-print-resolved-plugin",
        "status": "active"
    },
    {
        "name": "serverless-discovery-plugin",
        "description": "A serverless plugin to register AWS micro-service endpoints with a discovery service at serverless deploy or serverless remove time.",
        "githubUrl": "https://github.com/aregier/serverless-discovery-plugin",
        "status": "active"
    },
    {
        "name": "fullstack-serverless",
        "description": "A Serverless plugin to create an AWS CloudFront distribution that serves static web content from S3 and routes API traffic to API Gateway.",
        "githubUrl": "https://github.com/MadSkills-io/fullstack-serverless",
        "status": "active"
    },
    {
        "name": "serverless-finch",
        "description": "A Serverless plugin to deploy static website assets to AWS S3.",
        "githubUrl": "https://github.com/fernando-mc/serverless-finch",
        "status": "active"
    },
    {
        "name": "serverless-appsync-plugin",
        "description": "Serverless Plugin to deploy AppSync GraphQL API",
        "githubUrl": "https://github.com/sid88in/serverless-appsync-plugin",
        "status": "active"
    },
    {
        "name": "serverless-appsync-simulator",
        "description": "Offline support for serverless-appsync-plugin",
        "githubUrl": "https://github.com/bboure/serverless-appsync-simulator",
        "status": "active"
    },
    {
        "name": "serverless-plugin-tag-cloud-watch-logs",
        "description": "Small serverless plugin providing a way to add tags to CloudWatch resources",
        "githubUrl": "https://github.com/pretty-fun-therapy/serverless-plugin-tag-cloud-watch-logs",
        "status": "active"
    },
    {
        "name": "serverless-appsync-offline",
        "description": "Serverless Plugin to run AWS AppSync GraphQL API localy with dynamoDB and lambda resolvers",
        "githubUrl": "https://github.com/aheissenberger/serverless-appsync-offline",
        "status": "active"
    },
    {
        "name": "aws-amplify-serverless-plugin",
        "description": "Generate client-side configuration files for the AWS Amplify library based on your deployed Serverless backend",
        "githubUrl": "https://github.com/awslabs/aws-amplify-serverless-plugin",
        "status": "active"
    },
    {
        "name": "serverless-cloudformation-parameter-setter",
        "description": "Set CloudFormation parameters when deploying.",
        "githubUrl": "https://github.com/trek10inc/serverless-cloudformation-parameter-setter",
        "status": "active"
    },
    {
        "name": "serverless-alexa-skills",
        "description": "Manage your Alexa Skills with Serverless Framework.",
        "githubUrl": "https://github.com/marcy-terui/serverless-alexa-skills",
        "status": "active"
    },
    {
        "name": "serverless-plugin-chrome",
        "description": "Plugin which bundles and ensures that Headless Chrome/Chromium is running when your AWS Lambda function handler is invoked.",
        "githubUrl": "https://github.com/adieuadieu/serverless-chrome/tree/master/packages/serverless-plugin",
        "status": "active"
    },
    {
        "name": "serverless-ssm-fetch",
        "description": "Sets \"AWS Systems Manager Parameter Store (SSM)\" parameters into functions' environment variables.",
        "githubUrl": "https://github.com/gozup/serverless-ssm-fetch",
        "status": "active"
    },
    {
        "name": "serverless-custom-packaging-plugin",
        "description": "Plugin to package your sourcecode using a custom target path inside the zip.",
        "githubUrl": "https://github.com/hypoport/serverless-custom-packaging-plugin",
        "status": "active"
    },
    {
        "name": "kumologica-serverless-plugin",
        "description": "Plugin to package and deploy Kumologica flow into AWS",
        "githubUrl": "https://github.com/KumologicaHQ/kumologica-serverless-plugin",
        "status": "none"
    },
    {
        "name": "serverless-apigw-binary",
        "description": "Plugin to enable binary support in AWS API Gateway.",
        "githubUrl": "https://github.com/maciejtreder/serverless-apigw-binary",
        "status": "active"
    },
    {
        "name": "serverless-certificate-creator",
        "description": "This serverless plugin creates certificates that you need for your custom domains in API Gateway.",
        "githubUrl": "https://github.com/schwamster/serverless-certificate-creator",
        "status": "active"
    },
    {
        "name": "serverless-apigator",
        "description": "This serverless plugin enables you to write AWS lambda with typescript using Microgamma",
        "githubUrl": "https://github.com/microgamma/microgamma",
        "status": "active"
    },
    {
        "name": "serverless-log-filter-subscription",
        "description": "This serverless plugin creates log filter subscription for all lambda functions configured in your projects serverless.yml",
        "githubUrl": "https://github.com/schwamster/serverless-log-filter-subscription",
        "status": "active"
    },
    {
        "name": "serverless-domain-manager",
        "description": "Serverless plugin for managing custom domains with API Gateways.",
        "githubUrl": "https://github.com/amplify-education/serverless-domain-manager",
        "status": "active"
    },
    {
        "name": "serverless-log-forwarding",
        "description": "Serverless plugin for forwarding CloudWatch logs to another Lambda function.",
        "githubUrl": "https://github.com/amplify-education/serverless-log-forwarding",
        "status": "active"
    },
    {
        "name": "serverless-event-body-option",
        "description": "Serverless plugin that provides the extra CLI option for the invoke command to support passing the HTTP body data.",
        "githubUrl": "https://github.com/jubel-han/serverless-event-body-option",
        "status": "active"
    },
    {
        "name": "serverless-plugin-external-sns-events",
        "description": "Add ability for functions to use existing or external SNS topics as an event source",
        "githubUrl": "https://github.com/silvermine/serverless-plugin-external-sns-events",
        "status": "active"
    },
    {
        "name": "serverless-plugin-write-env-vars",
        "description": "Write environment variables out to a file that is compatible with dotenv",
        "githubUrl": "https://github.com/silvermine/serverless-plugin-write-env-vars",
        "status": "active"
    },
    {
        "name": "serverless-alexa-plugin",
        "description": "Serverless plugin to support Alexa Lambda events",
        "githubUrl": "https://github.com/rajington/serverless-alexa-plugin",
        "status": "active"
    },
    {
        "name": "serverless-build-plugin",
        "description": "A Node.js focused build plugin for serverless.",
        "githubUrl": "https://github.com/nfour/serverless-build-plugin",
        "status": "active"
    },
    {
        "name": "serverless-resources-env",
        "description": "After Deploy, this plugin fetches cloudformation resource identifiers and sets them on AWS lambdas, and creates local .<state>-env file",
        "githubUrl": "https://github.com/rurri/serverless-resources-env",
        "status": "active"
    },
    {
        "name": "serverless-event-constant-inputs",
        "description": "Allows you to add constant inputs to events in Serverless 1.0. For more info see [constant values in Cloudwatch](https://aws.amazon.com/blogs/compute/simply-serverless-use-constant-values-in-cloudwatch-event-triggered-lambda-functions/)",
        "githubUrl": "https://github.com/dittto/serverless-event-constant-inputs",
        "status": "active"
    },
    {
        "name": "serverless-kms-secrets",
        "description": "Allows to easily encrypt and decrypt secrets using KMS from the serverless CLI",
        "githubUrl": "https://github.com/SC5/serverless-kms-secrets",
        "status": "active"
    },
    {
        "name": "serverless-plugin-stack-outputs",
        "description": "Displays stack outputs for your serverless stacks when `sls info` is ran",
        "githubUrl": "https://github.com/svdgraaf/serverless-plugin-stack-outputs",
        "status": "active"
    },
    {
        "name": "serverless-plugin-stage-variables",
        "description": "Add stage variables for Serverless 1.x to ApiGateway, so you can use variables in your Lambda's",
        "githubUrl": "https://github.com/svdgraaf/serverless-plugin-stage-variables",
        "status": "active"
    },
    {
        "name": "serverless-plugin-cloudwatch-sumologic",
        "description": "Plugin which auto-subscribes a log delivery lambda function to lambda log groups created by serverless",
        "githubUrl": "https://github.com/ACloudGuru/serverless-plugin-cloudwatch-sumologic",
        "status": "active"
    },
    {
        "name": "serverless-plugin-aws-alerts",
        "description": "A Serverless plugin to easily add CloudWatch alarms to functions",
        "githubUrl": "https://github.com/ACloudGuru/serverless-plugin-aws-alerts",
        "status": "active"
    },
    {
        "name": "serverless-plugin-package-dotenv-file",
        "description": "A Serverless plugin to copy a .env file into the serverless package",
        "githubUrl": "https://github.com/ACloudGuru/serverless-plugin-package-dotenv-file",
        "status": "active"
    },
    {
        "name": "serverless-command-line-event-args",
        "description": "This module is Serverless Framework plugin. Event JSON passes to your Lambda function in commandline.",
        "githubUrl": "https://github.com/horike37/serverless-command-line-event-args",
        "status": "active"
    },
    {
        "name": "serverless-dynamodb-client",
        "description": "This Serverless 0.5.x plugin help you to call AWS Dynamodb SDK without switching between different dynamodb instances, whether you work with Dynamodb local or online in AWS.",
        "githubUrl": "https://github.com/99xt/serverless-dynamodb-client",
        "status": "active"
    },
    {
        "name": "serverless-dynamodb-local",
        "description": "Serverless Dynamodb Local Plugin - Allows to run dynamodb locally for serverless",
        "githubUrl": "https://github.com/99xt/serverless-dynamodb-local",
        "status": "active"
    },
    {
        "name": "serverless-dynamodb-fixtures",
        "description": "Serverless Dynamodb Fixtures - Allows to load data on DynamoDB tables",
        "githubUrl": "https://github.com/chechu/serverless-dynamodb-fixtures",
        "status": "active"
    },
    {
        "name": "serverless-dynamo-stream-plugin",
        "description": "Creates and connects DynamoDB streams for pre-existing tables with AWS Lambdas using Serverless.",
        "githubUrl": "https://github.com/commandeer/open/tree/development/serverless-dynamo-stream-plugin",
        "status": "active"
    },
    {
        "name": "serverless-offline",
        "description": "Emulate AWS λ and API Gateway locally when developing your Serverless project",
        "githubUrl": "https://github.com/dherault/serverless-offline",
        "status": "active"
    },
    {
        "name": "serverless-offline-local-authorizers-plugin",
        "description": "Serverless plugin for adding and mocking local authorizers when developing locally with serverless-offline.",
        "githubUrl": "https://github.com/nlang/serverless-offline-local-authorizers-plugin",
        "status": "active"
    },
    {
        "name": "serverless-offline-ssm",
        "description": "Read SSM parameters from a .env file instead of AWS",
        "githubUrl": "https://github.com/janders223/serverless-offline-ssm",
        "status": "active"
    },
    {
        "name": "serverless-offline-direct-lambda",
        "description": "Allow offline direct lambda-to-lambda interactions by exposing lambdas with no API Gateway event via HTTP.",
        "githubUrl": "https://github.com/civicteam/serverless-offline-direct-lambda",
        "status": "active"
    },
    {
        "name": "serverless-offline-edge-lambda",
        "description": "A plugin for the Serverless Framework that simulates the behavior of AWS CloudFront Edge Lambdas while developing offline",
        "githubUrl": "https://github.com/evolv-ai/serverless-offline-edge-lambda",
        "status": "active"
    },
    {
        "name": "serverless-plugin-simulate",
        "description": "Simulate AWS Lambda and API Gateway locally using Docker",
        "githubUrl": "https://github.com/gertjvr/serverless-plugin-simulate",
        "status": "active"
    },
    {
        "name": "serverless-plugin-optimize",
        "description": "Bundle with Browserify, transpile with Babel to ES5 and minify with Uglify your Serverless functions.",
        "githubUrl": "https://github.com/FidelLimited/serverless-plugin-optimize",
        "status": "active"
    },
    {
        "name": "serverless-plugin-select",
        "description": "Select which functions are to be deployed based on region and stage.",
        "githubUrl": "https://github.com/FidelLimited/serverless-plugin-select",
        "status": "active"
    },
    {
        "name": "serverless-plugin-warmup",
        "description": "Keep your lambdas warm during Winter.",
        "githubUrl": "https://github.com/FidelLimited/serverless-plugin-warmup",
        "status": "active"
    },
    {
        "name": "serverless-plugin-aws-contributor-insights",
        "description": "Support of AWS CloudWatch Contributor Insights",
        "githubUrl": "https://github.com/kangcifong/serverless-plugin-aws-contributor-insights",
        "status": "active"
    },
    {
        "name": "serverless-plugin-browserify",
        "description": "Speed up your node based lambda's",
        "githubUrl": "https://github.com/doapp-ryanp/serverless-plugin-browserify",
        "status": "active"
    },
    {
        "name": "serverless-plugin-datadog",
        "description": "Monitoring, tracing, and real-time metrics for your Lambda functions",
        "githubUrl": "https://github.com/DataDog/serverless-plugin-datadog",
        "status": "active"
    },
    {
        "name": "serverless-plugin-diff",
        "description": "Compares your local AWS CloudFormation templates against deployed ones.",
        "githubUrl": "https://github.com/nicka/serverless-plugin-diff",
        "status": "active"
    },
    {
        "name": "serverless-run-function-plugin",
        "description": "Run serverless function locally",
        "githubUrl": "https://github.com/lithin/serverless-run-function-plugin",
        "status": "active"
    },
    {
        "name": "serverless-scriptable-plugin",
        "description": "Customize Serverless behavior without writing a plugin.",
        "githubUrl": "https://github.com/weixu365/serverless-scriptable-plugin",
        "status": "active"
    },
    {
        "name": "serverless-subscription-filter",
        "description": "Serverless plugin to register subscription filter for Lambda logs. Register and pipe the logs of one lambda to another to process.",
        "githubUrl": "https://github.com/blackevil245/serverless-subscription-filter",
        "status": "active"
    },
    {
        "name": "serverless-webpack",
        "description": "Serverless plugin to bundle your lambdas with Webpack",
        "githubUrl": "https://github.com/serverless-heaven/serverless-webpack",
        "status": "active"
    },
    {
        "name": "serverless-esbuild",
        "description": "Serverless plugin to bundle JavaScript and TypeScript lambdas with esbuild - an extremely fast bundler and minifier",
        "githubUrl": "https://github.com/floydspace/serverless-esbuild",
        "status": "active"
    },
    {
        "name": "serverless-wsgi",
        "description": "Serverless plugin to deploy WSGI applications (Flask/Django/Pyramid etc.) and bundle Python packages",
        "githubUrl": "https://github.com/logandk/serverless-wsgi",
        "status": "active"
    },
    {
        "name": "serverless-crypt",
        "description": "Securing the secrets on Serverless Framework by AWS KMS encryption.",
        "githubUrl": "https://github.com/marcy-terui/serverless-crypt",
        "status": "active"
    },
    {
        "name": "serverless-plugin-multiple-responses",
        "description": "Enable multiple content-types for Response template ",
        "githubUrl": "https://github.com/silvermine/serverless-plugin-multiple-responses",
        "status": "active"
    },
    {
        "name": "serverless-plugin-include-dependencies",
        "description": "This is a Serverless plugin that should make your deployed functions smaller.",
        "githubUrl": "https://github.com/dougmoscrop/serverless-plugin-include-dependencies",
        "status": "active"
    },
    {
        "name": "serverless-mocha-plugin",
        "description": "A Serverless Plugin for the Serverless Framework which adds support for test-driven development using Mocha",
        "githubUrl": "https://github.com/SC5/serverless-mocha-plugin",
        "status": "active"
    },
    {
        "name": "serverless-modular",
        "description": "Helps you deploy and manage multiple features with single root serverless file",
        "githubUrl": "https://github.com/aa2kb/serverless-modular",
        "status": "active"
    },
    {
        "name": "serverless-jest-plugin",
        "description": "A Serverless Plugin for the Serverless Framework which adds support for test-driven development using Jest",
        "githubUrl": "https://github.com/SC5/serverless-jest-plugin",
        "status": "active"
    },
    {
        "name": "serverless-plugin-cfauthorizer",
        "description": "This plugin allows you to define your own API Gateway Authorizers as the Serverless CloudFormation resources and apply them to HTTP endpoints.",
        "githubUrl": "https://github.com/SC5/serverless-plugin-cfauthorizer",
        "status": "active"
    },
    {
        "name": "serverless-cloudformation-changesets",
        "description": "Natively deploy to CloudFormation via Change sets, instead of directly. Allowing you to queue changes, and safely require escalated roles for final deployment.",
        "githubUrl": "https://github.com/trek10inc/serverless-cloudformation-changesets",
        "status": "active"
    },
    {
        "name": "raml-serverless",
        "description": "Serverless plugin to work with RAML API spec documents",
        "githubUrl": "https://github.com/andrewcurioso/raml-serverless",
        "status": "active"
    },
    {
        "name": "serverless-python-requirements",
        "description": "Serverless plugin to bundle Python packages",
        "githubUrl": "https://github.com/UnitedIncome/serverless-python-requirements",
        "status": "active"
    },
    {
        "name": "serverless-ruby-layer",
        "description": "A Serverless Plugin to auto deploy gems to AWS Layer using Gemfile",
        "githubUrl": "https://github.com/navarasu/serverless-ruby-layer",
        "status": "active"
    },
    {
        "name": "serverless-multi-dotnet",
        "description": "A serverless plugin to pack C# lambdas functions that are spread to multiple CS projects.",
        "githubUrl": "https://github.com/tsibelman/serverless-multi-dotnet",
        "status": "active"
    },
    {
        "name": "serverless-dotnet",
        "description": "A serverless plugin to run 'dotnet' commands as part of the deploy process",
        "githubUrl": "https://github.com/fruffin/serverless-dotnet",
        "status": "active"
    },
    {
        "name": "serverless-enable-api-logs",
        "description": "Enables Coudwatch logging for API Gateway events",
        "githubUrl": "https://github.com/paulSambolin/serverless-enable-api-logs",
        "status": "active"
    },
    {
        "name": "serverless-python-individually",
        "description": "A serverless framework plugin to install multiple lambda functions written in python",
        "githubUrl": "https://github.com/cfchou/serverless-python-individually",
        "status": "active"
    },
    {
        "name": "serverless-plugin-subscription-filter",
        "description": "A serverless plugin to register AWS CloudWatchLogs subscription filter",
        "githubUrl": "https://github.com/tsub/serverless-plugin-subscription-filter",
        "status": "active"
    },
    {
        "name": "serverless-step-functions",
        "description": "AWS Step Functions with Serverless Framework.",
        "githubUrl": "https://github.com/horike37/serverless-step-functions",
        "status": "active"
    },
    {
        "name": "serverless-lambda-layer-packager",
        "description": "A Serverless plugin that allows you to maintain your normal project structure when developing Lambda Layers.",
        "githubUrl": "https://github.com/bramhoven/serverless-lambda-layer-packager",
        "status": "active"
    },
    {
        "name": "serverless-apigateway-service-proxy",
        "description": "This Serverless Framewrok plugin supports the AWS service proxy integration feature of API Gateway.",
        "githubUrl": "https://github.com/horike37/serverless-apigateway-service-proxy",
        "status": "active"
    },
    {
        "name": "serverless-package-customizer",
        "description": "This allows you to customize packaging system of the Serverless Framework from a command line.",
        "githubUrl": "https://github.com/horike37/serverless-package-customizer",
        "status": "active"
    },
    {
        "name": "serverless-package-location-customizer",
        "description": "A serverless plugin to allow custom S3Bucket and S3Key path when packaging Lambda Functions and Layers.",
        "githubUrl": "https://github.com/cipri-p/serverless-package-location-customizer",
        "status": "active"
    },
    {
        "name": "serverless-plugin-scripts",
        "description": "Add scripting capabilities to the Serverless Framework",
        "githubUrl": "https://github.com/mvila/serverless-plugin-scripts",
        "status": "active"
    },
    {
        "name": "serverless-plugin-bind-deployment-id",
        "description": "A Serverless plugin to bind the randomly generated deployment resource to your custom resources",
        "githubUrl": "https://github.com/jacob-meacham/serverless-plugin-bind-deployment-id",
        "status": "active"
    },
    {
        "name": "serverless-plugin-git-variables",
        "description": "A Serverless plugin to expose git variables (branch name, HEAD description, full commit hash) to your serverless services",
        "githubUrl": "https://github.com/jacob-meacham/serverless-plugin-git-variables",
        "status": "active"
    },
    {
        "name": "serverless-plugin-graphiql",
        "description": "A Serverless plugin to run a local http server for graphiql and your graphql handler",
        "githubUrl": "https://github.com/bencooling/serverless-plugin-graphiql",
        "status": "active"
    },
    {
        "name": "serverless-coffeescript",
        "description": "A Serverless plugin to compile your CoffeeScript into JavaScript at deployment",
        "githubUrl": "https://github.com/duanefields/serverless-coffeescript",
        "status": "active"
    },
    {
        "name": "serverless-plugin-lambda-dead-letter",
        "description": "A Serverless plugin that can configure a lambda with a dead letter queue or topic",
        "githubUrl": "https://github.com/gmetzker/serverless-plugin-lambda-dead-letter",
        "status": "active"
    },
    {
        "name": "serverless-plugin-encode-env-var-objects",
        "description": "Serverless plugin to encode any environment variable objects.",
        "githubUrl": "https://github.com/yonomi/serverless-plugin-encode-env-var-objects",
        "status": "active"
    },
    {
        "name": "serverless-dir-config-plugin",
        "description": "EXPERIMENTAL - Serverless plugin to load function and resource definitions from a directory.",
        "githubUrl": "https://github.com/economysizegeek/serverless-dir-config-plugin",
        "status": "active"
    },
    {
        "name": "serverless-cljs-plugin",
        "description": "Enables Clojurescript as an implementation language for Lambda handlers",
        "githubUrl": "https://github.com/nervous-systems/serverless-cljs-plugin",
        "status": "active"
    },
    {
        "name": "serverless-prune-plugin",
        "description": "Deletes old versions of functions from AWS, preserving recent and aliased versions",
        "githubUrl": "https://github.com/claygregory/serverless-prune-plugin",
        "status": "active"
    },
    {
        "name": "@unly/serverless-env-copy-plugin",
        "description": "Fetch environment variables and write it to a .env file - Maintained fork from https://github.com/Jimdo/serverless-dotenv",
        "githubUrl": "https://github.com/UnlyEd/serverless-env-copy-plugin",
        "status": "active"
    },
    {
        "name": "@unly/serverless-plugin-dynamodb-backups",
        "description": "Configure automated DynamoDB \"On-Demand\" backups and manage backups lifecycle, powered by AWS Lambda",
        "githubUrl": "https://github.com/UnlyEd/serverless-plugin-dynamodb-backups",
        "status": "active"
    },
    {
        "name": "serverless-convention",
        "description": "Dynamically import resources by defining a convention, split up your yml",
        "githubUrl": "https://github.com/LeoPlatform/serverless-convention",
        "status": "active"
    },
    {
        "name": "serverless-offline-scheduler",
        "description": "Runs scheduled functions offline while integrating with serverless-offline",
        "githubUrl": "https://github.com/ajmath/serverless-offline-scheduler",
        "status": "active"
    },
    {
        "name": "serverless-aws-alias",
        "description": "This plugin enables use of AWS aliases on Lambda functions.",
        "githubUrl": "https://github.com/serverless-heaven/serverless-aws-alias",
        "status": "active"
    },
    {
        "name": "serverless-plugin-webpack",
        "description": "A serverless plugin to automatically bundle your functions individually with webpack",
        "githubUrl": "https://github.com/goldwasserexchange/serverless-plugin-webpack",
        "status": "active"
    },
    {
        "name": "serverless-secret-baker",
        "description": "A Serverless Framework Plugin for secure, performant, and deterministic secret management.",
        "githubUrl": "https://github.com/vacasaoss/serverless-secret-baker",
        "status": "active"
    },
    {
        "name": "serverless-sqs-fifo",
        "description": "A serverless plugin to handle creation of sqs fifo queue's in aws (stop-gap)",
        "githubUrl": "https://github.com/vortarian/serverless-sqs-fifo",
        "status": "active"
    },
    {
        "name": "serverless-sqs-alarms-plugin",
        "description": "Wrapper to setup CloudWatch Alarms on SQS queue length",
        "githubUrl": "https://github.com/sbstjn/serverless-sqs-alarms-plugin",
        "status": "active"
    },
    {
        "name": "serverless-dotenv",
        "description": "Fetch environment variables and write it to a .env file",
        "githubUrl": "https://github.com/Jimdo/serverless-dotenv",
        "status": "active"
    },
    {
        "name": "serverless-haskell",
        "description": "Deploying Haskell applications to AWS Lambda with Serverless",
        "githubUrl": "https://github.com/seek-oss/serverless-haskell",
        "status": "active"
    },
    {
        "name": "serverless-hooks-plugin",
        "description": "Run arbitrary commands on any lifecycle event in serverless",
        "githubUrl": "https://github.com/uswitch/serverless-hooks-plugin",
        "status": "active"
    },
    {
        "name": "serverless-dynalite",
        "description": "Run dynalite locally (no JVM, all JS) to simulate DynamoDB. Watch serverless.yml for table config updates.",
        "githubUrl": "https://github.com/sdd/serverless-dynalite",
        "status": "active"
    },
    {
        "name": "serverless-apig-s3",
        "description": "Serve static front-end content from S3 via the API Gateway and deploy client bundle to S3.",
        "githubUrl": "https://github.com/sdd/serverless-apig-s3",
        "status": "active"
    },
    {
        "name": "serverless-plugin-typescript",
        "description": "Serverless plugin for zero-config Typescript support.",
        "githubUrl": "https://github.com/graphcool/serverless-plugin-typescript",
        "status": "active"
    },
    {
        "name": "serverless-parameters",
        "description": "Add parameters to the generated cloudformation templates",
        "githubUrl": "https://github.com/svdgraaf/serverless-parameters",
        "status": "active"
    },
    {
        "name": "serverless-git-commit-tracker",
        "description": "Generates a version tracking file for web or API deployment containing the latest git commit version number, deployment stage, and date",
        "githubUrl": "https://github.com/optimator999/serverless-git-commit-tracker",
        "status": "active"
    },
    {
        "name": "serverless-plugin-epsagon",
        "description": "Distributed tracing that helps you monitor and troubleshoot your serverless applications.",
        "githubUrl": "https://github.com/epsagon/serverless-plugin-epsagon",
        "status": "active"
    },
    {
        "name": "serverless-pseudo-parameters",
        "description": "Use ${AWS::AccountId} and other cloudformation pseudo parameters in your serverless.yml values",
        "githubUrl": "https://github.com/svdgraaf/serverless-pseudo-parameters",
        "status": "active"
    },
    {
        "name": "serverless-dynamodb-ttl",
        "description": "Configure DynamoDB TTL in serverless.yml (until CloudFormation supports this).",
        "githubUrl": "https://github.com/Jimdo/serverless-dynamodb-ttl",
        "status": "active"
    },
    {
        "name": "serverless-api-stage",
        "description": "Serverless API Stage plugin, enables stage variables and logging for AWS API Gateway.",
        "githubUrl": "https://github.com/leftclickben/serverless-api-stage",
        "status": "active"
    },
    {
        "name": "serverless-export-env",
        "description": "Export environment variables into a .env file with automatic AWS CloudFormation reference resolution.",
        "githubUrl": "https://github.com/arabold/serverless-export-env",
        "status": "active"
    },
    {
        "name": "serverless-package-python-functions",
        "description": "Packaging Python Lambda functions with only the dependencies/requirements they need.",
        "githubUrl": "https://github.com/ubaniabalogun/serverless-package-python-functions",
        "status": "active"
    },
    {
        "name": "serverless-plugin-iopipe",
        "description": "See inside your Lambda functions with high fidelity metrics and monitoring.",
        "githubUrl": "https://github.com/iopipe/serverless-plugin-iopipe",
        "status": "active"
    },
    {
        "name": "serverless-plugin-metric",
        "description": "Creates dynamically AWS metric-filter resources with custom patterns",
        "githubUrl": "https://github.com/alex20465/serverless-plugin-metric",
        "status": "active"
    },
    {
        "name": "serverless-sam",
        "description": "Exports an AWS SAM template for a service created with the Serverless Framework.",
        "githubUrl": "https://github.com/SAPessi/serverless-sam",
        "status": "active"
    },
    {
        "name": "serverless-vpc-discovery",
        "description": "Serverless plugin for discovering VPC / Subnet / Security Group configuration by name.",
        "githubUrl": "https://github.com/amplify-education/serverless-vpc-discovery",
        "status": "active"
    },
    {
        "name": "serverless-kubeless",
        "description": "Serverless plugin for deploying functions to Kubeless.",
        "githubUrl": "https://github.com/serverless/serverless-kubeless",
        "status": "active"
    },
    {
        "name": "serverless-kubeless-offline",
        "description": "Simulates Kubeless NodeJS runtimes to run/call your functions offline using the Serverless Framework.",
        "githubUrl": "https://github.com/usefulio/serverless-kubeless-offline",
        "status": "active"
    },
    {
        "name": "serverless-apigwy-binary",
        "description": "Serverless plugin for configuring API Gateway to return binary responses",
        "githubUrl": "https://github.com/ryanmurakami/serverless-apigwy-binary",
        "status": "active"
    },
    {
        "name": "serverless-plugin-browserifier",
        "description": "Reduce the size and speed up your Node.js based lambda's using browserify.",
        "githubUrl": "https://github.com/digitalmaas/serverless-plugin-browserifier",
        "status": "active"
    },
    {
        "name": "serverless-shell",
        "description": "Drop to a runtime shell with all the environment variables set that you'd have in lambda.",
        "githubUrl": "https://github.com/UnitedIncome/serverless-shell",
        "status": "active"
    },
    {
        "name": "serverless-stack-output",
        "description": "Store output from your AWS CloudFormation Stack in JSON/YAML/TOML files, or to pass it to a JavaScript function for further processing.",
        "githubUrl": "https://github.com/sbstjn/serverless-stack-output",
        "status": "active"
    },
    {
        "name": "serverless-gulp",
        "description": "A thin task wrapper around @goserverless that allows you to automate build, test and deploy tasks using gulp",
        "githubUrl": "https://github.com/rhythminme/serverless-gulp",
        "status": "active"
    },
    {
        "name": "serverless-google-cloudfunctions",
        "description": "This plugin enables support for Google Cloud Functions within the Serverless Framework.",
        "githubUrl": "https://github.com/serverless/serverless-google-cloudfunctions",
        "status": "active"
    },
    {
        "name": "serverless-azure-functions",
        "description": "A Serverless plugin that adds Azure Functions support to the Serverless Framework.",
        "githubUrl": "https://github.com/serverless/serverless-azure-functions",
        "status": "active"
    },
    {
        "name": "serverless-sentry",
        "description": "Automatic monitoring of memory usage, execution timeouts and forwarding of Lambda errors to Sentry (https://sentry.io).",
        "githubUrl": "https://github.com/arabold/serverless-sentry-plugin",
        "status": "active"
    },
    {
        "name": "serverless-env-generator",
        "description": "Manage environment variables with YAML and load them with dotenv. Supports variable encryption with KMS, multiple stages and custom profiles.",
        "githubUrl": "https://github.com/DieProduktMacher/serverless-env-generator",
        "status": "active"
    },
    {
        "name": "serverless-plugin-embedded-env-in-code",
        "description": "Replace environment variables with static strings before deployment. It’s for Lambda@Edge.",
        "githubUrl": "https://github.com/zaru/serverless-plugin-embedded-env-in-code",
        "status": "active"
    },
    {
        "name": "serverless-local-dev-server",
        "description": "Speeds up development of Alexa Skills, Chatbots and APIs by exposing your functions as local HTTP endpoints and mapping received events.",
        "githubUrl": "https://github.com/DieProduktMacher/serverless-local-dev-server",
        "status": "active"
    },
    {
        "name": "serverless-plugin-stack-config",
        "description": "A serverless plugin to manage configurations for a stack across micro-services.",
        "githubUrl": "https://github.com/rawphp/serverless-plugin-stack-config",
        "status": "active"
    },
    {
        "name": "serverless-plugin-elastic-beanstalk",
        "description": "A serverless plugin to deploy applications to AWS ElasticBeanstalk.",
        "githubUrl": "https://github.com/rawphp/serverless-plugin-elastic-beanstalk",
        "status": "active"
    },
    {
        "name": "serverless-s3-local",
        "description": "A serverless plugin to run a S3 clone on your local machine",
        "githubUrl": "https://github.com/ar90n/serverless-s3-local",
        "status": "active"
    },
    {
        "name": "serverless-s3-remover",
        "description": "A serverless plugin to make s3 buckets empty before deleting cloudformation stack when ```sls remove```",
        "githubUrl": "https://github.com/sinofseven/serverless-s3-remover",
        "status": "active"
    },
    {
        "name": "serverless-dynamodb-autoscaling",
        "description": "Configure Amazon DynamoDB's native Auto Scaling for your table capacities.",
        "githubUrl": "https://github.com/sbstjn/serverless-dynamodb-autoscaling",
        "status": "active"
    },
    {
        "name": "serverless-plugin-bespoken",
        "description": "Creates a local server and a proxy so you don't have to deploy anytime you want to test your code",
        "githubUrl": "https://github.com/bespoken/serverless-plugin-bespoken",
        "status": "active"
    },
    {
        "name": "serverless-s3bucket-sync",
        "description": "Sync a local folder with a S3 bucket after sls deploy",
        "githubUrl": "https://github.com/sbstjn/serverless-s3bucket-sync",
        "status": "active"
    },
    {
        "name": "serverless-s3-sync",
        "description": "A plugin to sync local directories and S3 prefixes for Serverless Framework,",
        "githubUrl": "https://github.com/k1LoW/serverless-s3-sync",
        "status": "active"
    },
    {
        "name": "serverless-build-client",
        "description": "Build your static website with environment variables defined in serverless.yml",
        "githubUrl": "https://github.com/tgfischer/serverless-build-client",
        "status": "active"
    },
    {
        "name": "serverless-nested-stack",
        "description": "A plugin to Workaround for Cloudformation 200 resource limit",
        "githubUrl": "https://github.com/jagdish-176/serverless-nested-stack",
        "status": "active"
    },
    {
        "name": "serverless-plugin-common-excludes",
        "description": "Adds commonly excluded files to package.excludes",
        "githubUrl": "https://github.com/dougmoscrop/serverless-plugin-common-excludes",
        "status": "active"
    },
    {
        "name": "serverless-plugin-custom-domain",
        "description": "Reliably sets a BasePathMapping to an API Gateway Custom Domain",
        "githubUrl": "https://github.com/dougmoscrop/serverless-plugin-custom-domain",
        "status": "active"
    },
    {
        "name": "serverless-plugin-split-stacks",
        "description": "Migrate certain resources to nested stacks",
        "githubUrl": "https://github.com/dougmoscrop/serverless-plugin-split-stacks",
        "status": "active"
    },
    {
        "name": "serverless-plugin-log-subscription",
        "description": "Adds a CloudWatch LogSubscription for functions",
        "githubUrl": "https://github.com/dougmoscrop/serverless-plugin-log-subscription",
        "status": "active"
    },
    {
        "name": "serverless-cf-vars",
        "description": "Enables use of AWS pseudo functions and Fn::Sub string substitution",
        "githubUrl": "https://gitlab.com/kabo/serverless-cf-vars",
        "status": "active"
    },
    {
        "name": "serverless-apigateway-plugin",
        "description": "Configure the AWS api gateway: Binary support, Headers and Body template mappings",
        "githubUrl": "https://github.com/GFG/serverless-apigateway-plugin",
        "status": "active"
    },
    {
        "name": "serverless-plugin-deploy-environment",
        "description": "Plugin to manage deployment environment across stages",
        "githubUrl": "https://github.com/DopplerLabs/serverless-plugin-deploy-environment",
        "status": "active"
    },
    {
        "name": "serverless-import-config-plugin",
        "description": "Import YAML files in serverless.yaml config file",
        "githubUrl": "https://github.com/KrysKruk/serverless-import-config-plugin",
        "status": "active"
    },
    {
        "name": "serverless-plugin-aws-resolvers",
        "description": "Resolves variables from ESS, RDS, or Kinesis for serverless services",
        "githubUrl": "https://github.com/DopplerLabs/serverless-plugin-aws-resolvers",
        "status": "active"
    },
    {
        "name": "serverless-plugin-offline-kinesis-events",
        "description": "Plugin that works with serverless-offline to allow offline testing of serverless functions that are triggered by Kinesis events.",
        "githubUrl": "https://github.com/DopplerLabs/serverless-plugin-offline-kinesis-events",
        "status": "active"
    },
    {
        "name": "serverless-micro",
        "description": "Plugin to help manage multiple micro services under one main service.",
        "githubUrl": "https://github.com/barstoolsports/serverless-micro",
        "status": "active"
    },
    {
        "name": "serverless-api-cloudfront",
        "description": "Plugin that adds CloudFront distribution in front of your API Gateway for custom domain, CDN caching and access log.",
        "githubUrl": "https://github.com/Droplr/serverless-api-cloudfront",
        "status": "active"
    },
    {
        "name": "serverless-offline-sns",
        "description": "Serverless plugin to run a local SNS server and call serverless SNS handlers with events notifications.",
        "githubUrl": "https://github.com/mj1618/serverless-offline-sns",
        "status": "active"
    },
    {
        "name": "serverless-stage-manager",
        "description": "Super simple Serverless plugin for validating stage names before deployment",
        "githubUrl": "https://github.com/jeremydaly/serverless-stage-manager",
        "status": "active"
    },
    {
        "name": "serverless-spa",
        "description": "Serverless plugin to deploy your website to AWS S3 using Webpack to bundle it.",
        "githubUrl": "https://github.com/gilmarsquinelato/serverless-spa",
        "status": "active"
    },
    {
        "name": "serverless-aws-nested-stacks",
        "description": "Yet another AWS nested stack plugin!",
        "githubUrl": "https://github.com/concon121/serverless-plugin-nested-stacks",
        "status": "active"
    },
    {
        "name": "serverless-aws-resource-names",
        "description": "Serverless plugin to alter the default naming conventions for sls resources via a simple mapping file.",
        "githubUrl": "https://github.com/concon121/serverless-plugin-aws-resource-names",
        "status": "active"
    },
    {
        "name": "serverless-attach-managed-policy",
        "description": "A Serverless plugin to automatically attach an AWS Managed IAM Policy (or Policies) to all IAM Roles created by the Service.",
        "githubUrl": "https://github.com/Nordstrom/serverless-attach-managed-policy",
        "status": "active"
    },
    {
        "name": "serverless-plugin-reducer",
        "description": "Reduce Node.js lambda package so it contains only lambda dependencies",
        "githubUrl": "https://github.com/medikoo/serverless-plugin-reducer",
        "status": "active"
    },
    {
        "name": "serverless-plugin-transpiler",
        "description": "Transpile lambda files during packaging step",
        "githubUrl": "https://github.com/medikoo/serverless-plugin-transpiler",
        "status": "active"
    },
    {
        "name": "serverless-plugin-dynamodb-autoscaling",
        "description": "Auto generate auto scaling configuration for configured DynamoDB tables",
        "githubUrl": "https://github.com/medikoo/serverless-plugin-dynamodb-autoscaling",
        "status": "active"
    },
    {
        "name": "serverless-plugin-vpc-eni-cleanup",
        "description": "Automatic cleanup of VPC network interfaces on stage removal",
        "githubUrl": "https://github.com/medikoo/serverless-plugin-vpc-eni-cleanup",
        "status": "active"
    },
    {
        "name": "serverless-plugin-tracer",
        "description": "Trace serverless hooks as they execute",
        "githubUrl": "https://github.com/enykeev/serverless-plugin-tracer/",
        "status": "active"
    },
    {
        "name": "serverless-plugin-stackstorm",
        "description": "Reusable Functions from StackStorm Exchange",
        "githubUrl": "https://github.com/StackStorm/serverless-plugin-stackstorm",
        "status": "active"
    },
    {
        "name": "serverless-iot-local",
        "description": "AWS Iot events with serverless-offline",
        "githubUrl": "https://github.com/tradle/serverless-iot-local",
        "status": "active"
    },
    {
        "name": "serverless-sns-filter",
        "description": "Serverless plugin to add SNS Subscription Filters to events",
        "githubUrl": "https://github.com/MechanicalRock/serverless-sns-filter",
        "status": "active"
    },
    {
        "name": "serverless-plugin-tagsns",
        "description": "Serverless plugin to add Tags to SNS Topics",
        "githubUrl": "https://github.com/ManoManoTech/serverless-plugin-tagsns",
        "status": "active"
    },
    {
        "name": "serverless-reqvalidator-plugin",
        "description": "Serverless plugin to add request validator to API Gateway methods",
        "githubUrl": "https://github.com/RafPe/serverless-reqvalidator-plugin",
        "status": "active"
    },
    {
        "name": "serverless-plugin-conditional-functions",
        "description": "A plugin that allows adding simple feature flag per function via a boolean condition.",
        "githubUrl": "https://github.com/go-dima/serverless-plugin-conditional-functions",
        "status": "active"
    },
    {
        "name": "serverless-ephemeral",
        "description": "Build and include custom stateless libraries for any language",
        "githubUrl": "https://github.com/Accenture/serverless-ephemeral",
        "status": "active"
    },
    {
        "name": "serverless-content-encoding",
        "description": "Enable Content Encoding in AWS API Gateway during deployment",
        "githubUrl": "https://github.com/dong-dohai/serverless-content-encoding",
        "status": "active"
    },
    {
        "name": "serverless-s3-encryption",
        "description": "Set or remove the encryption settings on your s3 buckets",
        "githubUrl": "https://github.com/tradle/serverless-s3-encryption",
        "status": "active"
    },
    {
        "name": "serverless-plugin-inject-dependencies",
        "description": "Painlessly deploy serverless projects with only the required dependencies.",
        "githubUrl": "https://github.com/loanmarket/serverless-plugin-inject-dependencies",
        "status": "active"
    },
    {
        "name": "serverless-plugin-provider-groups",
        "description": "A plugin to allow management of grouped settings within large serverless projects.",
        "githubUrl": "https://github.com/loanmarket/serverless-plugin-provider-groups",
        "status": "active"
    },
    {
        "name": "serverless-cloudformation-resource-counter",
        "description": "A plugin to count the resources generated in the AWS CloudFormation stack after deployment.",
        "githubUrl": "https://github.com/drexler/serverless-cloudformation-resource-counter",
        "status": "active"
    },
    {
        "name": "serverless-iam-roles-per-function",
        "description": "Serverless Plugin for easily defining IAM roles per function via the use of iamRoleStatements at the function level.",
        "githubUrl": "https://github.com/functionalone/serverless-iam-roles-per-function",
        "status": "active"
    },
    {
        "name": "serverless-functions-base-path",
        "description": "Easily define a base path where your serverless functions are located.",
        "githubUrl": "https://github.com/kevinrambaud/serverless-functions-base-path",
        "status": "active"
    },
    {
        "name": "serverless-static",
        "description": "Easily serve files from a folder while developing on localhost with the serverless-offline plugin",
        "githubUrl": "https://github.com/iliasbhal/serverless-static",
        "status": "active"
    },
    {
        "name": "serverless-plugin-static",
        "description": "Serving static files locally with serverless-offline or a standalone command",
        "githubUrl": "https://github.com/a-pavlenko/serverless-plugin-static",
        "status": "active"
    },
    {
        "name": "serverless-plugin-node-shim",
        "description": "Serverless plugin to run your functions in nodejs version (8 LTS, 9+) on aws lambda",
        "githubUrl": "https://github.com/jzimmek/serverless-plugin-node-shim",
        "status": "active"
    },
    {
        "name": "serverless-sagemaker-groundtruth",
        "description": "Serverless Plugin with AWS Sagemaker Groundtruth utilities (local template testing, e2e tests ...)",
        "githubUrl": "https://github.com/piercus/serverless-sagemaker-groundtruth",
        "status": "active"
    },
    {
        "name": "serverless-local-environment",
        "description": "Serverless plugin to set local environment variables and remote environment variable to different values",
        "githubUrl": "https://github.com/piercus/serverless-local-environment",
        "status": "active"
    },
    {
        "name": "serverless-offline-schedule",
        "description": "Emulate schedule events locally when developing your Serverless project",
        "githubUrl": "https://github.com/Meemaw/serverless-offline-schedule",
        "status": "active"
    },
    {
        "name": "serverless-cloudformation-sub-variables",
        "description": "Serverless framework plugin for easily supporting AWS CloudFormation Sub function variables",
        "githubUrl": "https://github.com/santiagocardenas/serverless-cloudformation-sub-variables",
        "status": "active"
    },
    {
        "name": "serverless-sthree-env",
        "description": "Serverless plugin to get config from a json formatted file in S3 and copy them to environment variable",
        "githubUrl": "https://github.com/StyleTributeIT/serverless-sthree-env",
        "status": "active"
    },
    {
        "name": "serverless-plugin-canary-deployments",
        "description": "A Serverless plugin to implement canary deployments of Lambda functions",
        "githubUrl": "https://github.com/davidgf/serverless-plugin-canary-deployments",
        "status": "active"
    },
    {
        "name": "serverless-go-build",
        "description": "Build go source files (or public functions) using yml definition file",
        "githubUrl": "https://github.com/sean9keenan/serverless-go-build",
        "status": "active"
    },
    {
        "name": "serverless-local-schedule",
        "description": "Schedule AWS CloudWatch Event based invocations in local time(with DST support!)",
        "githubUrl": "https://github.com/UnitedIncome/serverless-local-schedule",
        "status": "active"
    },
    {
        "name": "go-serverless",
        "description": "GoFormation for Serverless. Create serverless configs with Go Structs.",
        "githubUrl": "https://github.com/thepauleh/goserverless",
        "status": "active"
    },
    {
        "name": "serverless-tag-sqs",
        "description": "Serverless plugin to tag SQS - Simple Queue Service",
        "githubUrl": "https://github.com/gfragoso/serverless-tag-sqs",
        "status": "active"
    },
    {
        "name": "serverless-express",
        "description": "Making express app development compatible with serverless framework.",
        "githubUrl": "https://github.com/mikestaub/serverless-express",
        "status": "active"
    },
    {
        "name": "serverless-aliyun-function-compute",
        "description": "Serverless Alibaba Cloud Function Compute Plugin",
        "githubUrl": "https://github.com/aliyun/serverless-aliyun-function-compute",
        "status": "active"
    },
    {
        "name": "serverless-apib-validator",
        "description": "Validate that an API Blueprint has full coverage over a Serverless config",
        "githubUrl": "https://github.com/onlicar/serverless-apib-validator",
        "status": "active"
    },
    {
        "name": "serverless-package-common",
        "description": "Deploy microservice Python Serverless services with common code",
        "githubUrl": "https://github.com/onlicar/serverless-package-common",
        "status": "active"
    },
    {
        "name": "serverless-tag-api-gateway",
        "description": "Serverless plugin to tag API Gateway",
        "githubUrl": "https://github.com/gfragoso/serverless-tag-api-gateway",
        "status": "active"
    },
    {
        "name": "serverless-tag-cloud-watch-logs",
        "description": "Serverless plugin to tag CloudWatchLogs",
        "githubUrl": "https://github.com/gfragoso/serverless-tag-cloud-watch-logs",
        "status": "active"
    },
    {
        "name": "serverless-create-global-dynamodb-table",
        "description": "Serverless plugin to create dynamodb global tables",
        "githubUrl": "https://github.com/rrahul963/serverless-create-global-dynamodb-table",
        "status": "active"
    },
    {
        "name": "serverless-ding",
        "description": "Serverless plugin to audibly alert user after deployment",
        "githubUrl": "https://github.com/sidgonuts/serverless-ding",
        "status": "active"
    },
    {
        "name": "serverless-ignore",
        "description": "Serverless plugin to ignore files (.slsignore)",
        "githubUrl": "https://github.com/nya1/serverless-ignore",
        "status": "active"
    },
    {
        "name": "serverless-add-api-key",
        "description": "Serverless plugin to add same api key for multiple serverless services i.e. to re-use apikey across multiple api gateway apis.",
        "githubUrl": "https://github.com/rrahul963/serverless-add-api-key",
        "status": "active"
    },
    {
        "name": "serverless-puresec-cli",
        "description": "Serverless Plugin for magically creating IAM roles that are least privileged per function.",
        "githubUrl": "https://github.com/puresec/serverless-puresec-cli",
        "status": "active"
    },
    {
        "name": "serverless-dependson-plugin",
        "description": "Serverless plugin that automatically generates DependsOn references for AWS Lambdas to prevent AWS RequestLimitExceeded errors.",
        "githubUrl": "https://github.com/bwinant/serverless-dependson-plugin",
        "status": "active"
    },
    {
        "name": "serverless-plugin-colocate",
        "description": "Serverless Plugin to keep your configuration next to your code.",
        "githubUrl": "https://github.com/aronim/serverless-plugin-colocate",
        "status": "active"
    },
    {
        "name": "serverless-plugin-fastdeploy",
        "description": "Serverless Plugin to perform fast deployments for large service packages.",
        "githubUrl": "https://github.com/aronim/serverless-plugin-fastdeploy",
        "status": "active"
    },
    {
        "name": "serverless-plugin-parent",
        "description": "Serverless Plugin that allows you to keep common configuration in a parent serverless.yml",
        "githubUrl": "https://github.com/aronim/serverless-plugin-parent",
        "status": "active"
    },
    {
        "name": "serverless-plugin-registry",
        "description": "Serverless plugin to register function names with AWS SSM Parameter Store.",
        "githubUrl": "https://github.com/aronim/serverless-plugin-registry",
        "status": "active"
    },
    {
        "name": "serverless-plugin-offline-dynamodb-stream",
        "description": "Serverless Plugin for emulating dynamodb stream triggering lambda functions offline",
        "githubUrl": "https://github.com/orchestrated-io/serverless-plugin-offline-dynamodb-stream",
        "status": "active"
    },
    {
        "name": "serverless-basic-authentication",
        "description": "Serverless Plugin for adding Basic Authentication to your api",
        "githubUrl": "https://github.com/svdgraaf/serverless-basic-authentication",
        "status": "active"
    },
    {
        "name": "serverless-rust",
        "description": "Deploy Rustlang applications to AWS Lambda",
        "githubUrl": "https://github.com/softprops/serverless-rust",
        "status": "active"
    },
    {
        "name": "serverless-oncall",
        "description": "Easily manage oncall for your serverless services",
        "githubUrl": "https://github.com/softprops/serverless-oncall",
        "status": "active"
    },
    {
        "name": "serverless-cognito-add-custom-attributes",
        "description": "Serverless Plugin for adding custom attributes to an existing CloudFormation-managed CognitoUserPool and CognitoUserPoolClient without losing all your users",
        "githubUrl": "https://github.com/GetWala/serverless-cognito-add-custom-attributes",
        "status": "active"
    },
    {
        "name": "serverless-plugin-ifelse",
        "description": "A Serverless Plugin to write If Else conditions in serverless YAML file",
        "githubUrl": "https://github.com/anantab/serverless-plugin-ifelse",
        "status": "active"
    },
    {
        "name": "serverless-print-dots",
        "description": "A Serverless plugin for printing dots in Serverless log during deployment to indicate progress and prevent timeouts in CI/CD platforms.",
        "githubUrl": "https://github.com/amirklick/serverless-print-dots",
        "status": "active"
    },
    {
        "name": "serverless-es-logs",
        "description": "A Serverless plugin to transport logs to ElasticSearch",
        "githubUrl": "https://github.com/daniel-cottone/serverless-es-logs",
        "status": "active"
    },
    {
        "name": "serverless-package-external",
        "description": "A Serverless plugin to add external folders to the deploy package",
        "githubUrl": "https://github.com/epsagon/serverless-package-external",
        "status": "active"
    },
    {
        "name": "serverless-consul-variables",
        "description": "Retrieve serverless variables from Consul kv",
        "githubUrl": "https://github.com/zephrax/serverless-consul-variables",
        "status": "active"
    },
    {
        "name": "serverless-iot-offline",
        "description": "Serverless plugin that emulates AWS IoT service",
        "githubUrl": "https://github.com/mitipi/serverless-iot-offline",
        "status": "active"
    },
    {
        "name": "serverless-ngrok-tunnel",
        "description": "Serverless plugin that creates ngrok public tunnel on localhost",
        "githubUrl": "https://github.com/mitipi/serverless-ngrok-tunnel",
        "status": "active"
    },
    {
        "name": "serverless-oauth-scopes",
        "description": "A serverless plugin to set OAuth Scopes on APIGateway methods",
        "githubUrl": "https://github.com/birdcatcher/serverless-oauth-scopes",
        "status": "active"
    },
    {
        "name": "@haftahave/serverless-ses-template",
        "description": "A serveless plugin that allows automatically creating, updating and removing AWS SES Templates using a configuration file and keeps your AWS SES Templates synced with your configuration file.",
        "githubUrl": "https://github.com/haftahave/serverless-ses-template",
        "status": "active"
    },
    {
        "name": "serverless-api-gateway-caching",
        "description": "Serverless plugin which configures API Gateway caching",
        "githubUrl": "https://github.com/DianaIonita/serverless-api-gateway-caching",
        "status": "active"
    },
    {
        "name": "serverless-api-gateway-throttling",
        "description": "Serverless plugin which configures throttling for API Gateway endpoints",
        "githubUrl": "https://github.com/DianaIonita/serverless-api-gateway-throttling",
        "status": "active"
    },
    {
        "name": "serverless-vpc-plugin",
        "description": "Serverless plugin to create a VPC",
        "githubUrl": "https://github.com/smoketurner/serverless-vpc-plugin",
        "status": "active"
    },
    {
        "name": "serverless-plugin-monorepo",
        "description": "A serverless plugin that allows use of serverless in a mono repo. Avoids needing to use nohoist by automatic symlinking of all dependencies.",
        "githubUrl": "https://github.com/Butterwire/serverless-plugin-monorepo",
        "status": "active"
    },
    {
        "name": "serverless-version-tracker",
        "description": "A serverless plugin for tracking deployed versions of your code.",
        "githubUrl": "https://github.com/danepowell/serverless-version-tracker",
        "status": "active"
    },
    {
        "name": "serverless-confirm-command",
        "description": "Make commands (and provider-specific options) requiring confirmation before execution.",
        "githubUrl": "https://github.com/teddy-gustiaux/serverless-confirm-command",
        "status": "active"
    },
    {
        "name": "serverless-workspaces-plugin",
        "description": "Resolve and Symlink hoisted dependencies when individually packaging each function",
        "githubUrl": "https://github.com/sergioramos/serverless-workspaces-plugin",
        "status": "inactive"
    },
    {
        "name": "serverless-cloudflare-workers",
        "description": "A serverless plugin allowing you to integrate with [Cloudflare Workers](https://cloudflareworkers.com/#12a9195720fe4ed660949efdbd9c0219:https://tutorial.cloudflareworkers.com)",
        "githubUrl": "https://github.com/cloudflare/serverless-cloudflare-workers",
        "status": "active"
    },
    {
        "name": "@endemolshinegroup/serverless-dynamodb-autoscaler",
        "description": "Autoscale DynamoDB resources with a single AWS AutoScalingPlan",
        "githubUrl": "https://github.com/EndemolShineGroup/serverless-dynamodb-autoscaler",
        "status": "active"
    },
    {
        "name": "serverless-plugin-decouple",
        "description": "Remove ImportValue dependencies by replacing them with the actual values in order to update base exports",
        "githubUrl": "https://github.com/mutual-of-enumclaw/serverless-plugin-decouple",
        "status": "active"
    },
    {
        "name": "serverless-docker-artifacts",
        "description": "Build your artifacts within docker container.",
        "githubUrl": "https://github.com/Suor/serverless-docker-artifacts",
        "status": "active"
    },
    {
        "name": "serverless-tesseract",
        "description": "Add Tesseract OCR Engine to your build.",
        "githubUrl": "https://github.com/Suor/serverless-tesseract",
        "status": "active"
    },
    {
        "name": "aws-cognito-idp-userpool-domain",
        "description": "Manage (add and remove) aws hosted domain on Cognito Userpools",
        "githubUrl": "https://github.com/rubentrancoso/aws-cognito-idp-userpool-domain",
        "status": "active"
    },
    {
        "name": "serverless-parcel",
        "description": "A Serverless plugin to bundle your functions and assets with Parcel Bundler",
        "githubUrl": "https://github.com/johnagan/serverless-parcel",
        "status": "active"
    },
    {
        "name": "serverless-vault-plugin",
        "description": "A Serverless plugin to retrieve passwords from vault and encrypt to kms",
        "githubUrl": "https://github.com/Rondineli/serverless-vault-plugin",
        "status": "active"
    },
    {
        "name": "serverless-function-gateway",
        "description": "Publish AWS Lambda functions to selfhosted [function-gateway](https://github.com/KennethWussmann/function-gateway).",
        "githubUrl": "https://github.com/KennethWussmann/serverless-function-gateway",
        "status": "active"
    },
    {
        "name": "serverless-function-outputs",
        "description": "Adds function Name and ARN outputs without version suffix",
        "githubUrl": "https://github.com/RogerBarreto/serverless-function-outputs",
        "status": "active"
    },
    {
        "name": "serverless-kms-grants",
        "description": "Create and revoke grants for AWS Lambda functions to use KMS keys.",
        "githubUrl": "https://github.com/deep-security/serverless-kms-grants",
        "status": "active"
    },
    {
        "name": "serverless-rack",
        "description": "Serverless plugin to deploy Ruby Rack applications (Sinatra/Padrino/Cuba etc.)",
        "githubUrl": "https://github.com/logandk/serverless-rack",
        "status": "active"
    },
    {
        "name": "serverless-ruby-package",
        "description": "Improves packaging and deploying gems for Ruby services",
        "githubUrl": "https://github.com/joshuaflanagan/serverless-ruby-package",
        "status": "active"
    },
    {
        "name": "serverless-plugin-parcel",
        "description": "Serverless Parcel plugin with watch mode and serverless-offline support",
        "githubUrl": "https://github.com/threadheap/serverless-plugin-parcel",
        "status": "active"
    },
    {
        "name": "serverless-plugin-tree-shake",
        "description": "Shake the dependency tree and only package files needed",
        "githubUrl": "https://github.com/sergioramos/serverless-plugin-tree-shake",
        "status": "active"
    },
    {
        "name": "serverless-plugin-typescript-express",
        "description": "Serverless plugin Typescript support with express integration",
        "githubUrl": "https://github.com/eliasjcjunior/serverless-plugin-typescript-express",
        "status": "active"
    },
    {
        "name": "serverless-aws-static-file-handler",
        "description": "An easy way to host the front-end of your web applications on Serverless framework on AWS Lambda along with their APIs written in Serverless.",
        "githubUrl": "https://github.com/activescott/serverless-aws-static-file-handler",
        "status": "active"
    },
    {
        "name": "serverless-http-invoker",
        "description": "Locally invoke Serverless functions via their HTTP event as specified in Serverless.yml. It makes it easy to test not only your handler logic, but also ensures that you have your http events setup properly in serverless.yml without deploying.",
        "githubUrl": "https://github.com/activescott/serverless-http-invoker",
        "status": "active"
    },
    {
        "name": "serverless-plugin-cloudwatch-dashboard",
        "description": "Serverless plugin to generate AWS CloudWatch dashboard for AWS Lambda functions",
        "githubUrl": "https://github.com/codecentric/serverless-plugin-cloudwatch-dashboard",
        "status": "active"
    },
    {
        "name": "serverless-create-dynamodb-global-tables-for-cf-stack",
        "description": "Create and replicate global dynamodb tables",
        "githubUrl": "https://github.com/Imran99/serverless-create-dynamodb-global-tables-for-cf-stack",
        "status": "active"
    },
    {
        "name": "serverless-tencent-scf",
        "description": "Serverless framework provider plugin for Tencent SCF(Serverless Cloud Function)",
        "githubUrl": "https://github.com/tencentyun/serverless-tencent-cloud-function",
        "status": "active"
    },
    {
        "name": "serverless-plugin-staging",
        "description": "A plugin to restrict the deployment of resources or functions on a per stage basis",
        "githubUrl": "https://github.com/icarus-sullivan/serverless-plugin-staging",
        "status": "active"
    },
    {
        "name": "serverless-fargate-tasks",
        "description": "A plugin to run fargate tasks as part of your Serverless project",
        "githubUrl": "https://github.com/svdgraaf/serverless-fargate-tasks",
        "status": "active"
    },
    {
        "name": "serverless-plugin-composed-vars",
        "description": "A plugin that composes custom and environment variables based on the deployment stage",
        "githubUrl": "https://github.com/chris-feist/serverless-plugin-composed-vars",
        "status": "active"
    },
    {
        "name": "serverless-multi-region-plugin",
        "description": "A plugin for setting up a serverless API in AWS with turnkey multi-region failover",
        "githubUrl": "https://github.com/unbill/serverless-multi-region-plugin",
        "status": "active"
    },
    {
        "name": "serverless-plugin-pubsub",
        "description": "Simple pub/sub configuration with queueing for the Serverless Framework",
        "githubUrl": "https://github.com/fivepapertigers/serverless-plugin-pubsub",
        "status": "active"
    },
    {
        "name": "serverless-import-apigateway",
        "description": "Dynamically import an existing AWS API Gateway into your Serverless stack",
        "githubUrl": "https://github.com/mikesouza/serverless-import-apigateway",
        "status": "active"
    },
    {
        "name": "serverless-associate-waf",
        "description": "Associate a regional WAF with the AWS API Gateway used by your Serverless stack",
        "githubUrl": "https://github.com/mikesouza/serverless-associate-waf",
        "status": "active"
    },
    {
        "name": "serverless-deployment-bucket",
        "description": "Create and configure the custom Serverless deployment bucket",
        "githubUrl": "https://github.com/mikesouza/serverless-deployment-bucket",
        "status": "active"
    },
    {
        "name": "serverless-manifest-plugin",
        "description": "Generate manifest of api endpoints & stack outputs for consumption in other applications + service discovery",
        "githubUrl": "https://github.com/DavidWells/serverless-manifest-plugin",
        "status": "active"
    },
    {
        "name": "serverless-local-kinesis",
        "description": "Run a local kinesis and automatically fire events",
        "githubUrl": "https://github.com/pidz-development/serverless-local-kinesis",
        "status": "active"
    },
    {
        "name": "serverless-nextjs-plugin",
        "description": "Deploy serverless next apps with ease",
        "githubUrl": "https://github.com/danielcondemarin/serverless-nextjs-plugin",
        "status": "active"
    },
    {
        "name": "serverless-plugin-tables",
        "description": "Easily configure table resources, such as DynamoDB",
        "githubUrl": "https://github.com/chris-feist/serverless-plugin-tables",
        "status": "active"
    },
    {
        "name": "serverless-iopipe-layers",
        "description": "Monitor, observe and profile your AWS Lambda functions without a code change",
        "githubUrl": "https://github.com/iopipe/serverless-iopipe-layers",
        "status": "active"
    },
    {
        "name": "serverless-cloudside-plugin",
        "description": "Easily reference and use cloudside resources during local development and testing",
        "githubUrl": "https://github.com/jeremydaly/serverless-cloudside-plugin",
        "status": "active"
    },
    {
        "name": "serverless-jetpack",
        "description": "A faster JavaScript packager for Serverless applications",
        "githubUrl": "https://github.com/FormidableLabs/serverless-jetpack",
        "status": "active"
    },
    {
        "name": "serverless-offline-http-mock",
        "description": "Create mock responses to HTTP(S) requests for local development",
        "githubUrl": "https://github.com/pianomansam/serverless-offline-http-mock",
        "status": "active"
    },
    {
        "name": "serverless-externals-plugin",
        "description": "Only include listed node modules and their dependencies in Serverless, with support for Rollup and Webpack",
        "githubUrl": "https://github.com/hansottowirtz/serverless-externals-plugin",
        "status": "active"
    },
    {
        "name": "api-gateway-stage-tag-plugin",
        "description": "A shim to tag API Gateway stages until CloudFormation/Serverless support arrives.",
        "githubUrl": "https://github.com/mikepatrick/api-gateway-stage-tag-plugin",
        "status": "active"
    },
    {
        "name": "serverless-api-compression",
        "description": "Serverless plugin that enables/disables content compression setting in API Gateway",
        "githubUrl": "https://github.com/evgenykireev/serverless-api-compression",
        "status": "active"
    },
    {
        "name": "serverless-aws-documentation",
        "description": "Serverless 1.0 plugin to add documentation and models to the serverless generated API Gateway",
        "githubUrl": "https://github.com/deliveryhero/serverless-aws-documentation",
        "status": "active"
    },
    {
        "name": "serverless-http",
        "description": "Use your existing middleware framework (e.g. Express, Koa) in AWS Lambda",
        "githubUrl": "https://github.com/dougmoscrop/serverless-http",
        "status": "active"
    },
    {
        "name": "serverless-snowflake-external-function-plugin",
        "description": "Serverless Plugin for deploying Snowflake External Functions",
        "githubUrl": "https://github.com/starschema/serverless-snowflake-external-function-plugin",
        "status": "active"
    },
    {
        "name": "serverless-mysql",
        "description": "A module for managing MySQL connections at SERVERLESS scale",
        "githubUrl": "https://github.com/jeremydaly/serverless-mysql",
        "status": "active"
    },
    {
        "name": "serverless-offline-kinesis",
        "description": "This Serverless-offline-kinesis plugin emulates AWS λ and Kinesis streams on your local machine.",
        "githubUrl": "https://github.com/CoorpAcademy/serverless-plugins/tree/master/packages/serverless-offline-kinesis",
        "status": "active"
    },
    {
        "name": "serverless-offline-python",
        "description": "Emulate AWS λ and API Gateway locally when developing your Serverless project",
        "githubUrl": "https://github.com/alhazmy13/serverless-offline-python",
        "status": "active"
    },
    {
        "name": "serverless-openapi-documentation",
        "description": "Serverless 1.0 plugin to generate OpenAPI V3 documentation from serverless configuration",
        "githubUrl": "https://github.com/temando/serverless-openapi-documentation",
        "status": "active"
    },
    {
        "name": "serverless-openwhisk",
        "description": "Adds Apache OpenWhisk support to the Serverless Framework!",
        "githubUrl": "https://github.com/serverless/serverless-openwhisk",
        "status": "active"
    },
    {
        "name": "serverless-plugin-cloudfront-lambda-edge",
        "description": "Adds Lambda@Edge support to Serverless",
        "githubUrl": "https://github.com/silvermine/serverless-plugin-cloudfront-lambda-edge",
        "status": "active"
    },
    {
        "name": "serverless-plugin-cronjob",
        "description": "This plugin creates cronjobs out of your lambda functions.",
        "githubUrl": "https://github.com/martinlindenberg/serverless-plugin-cronjob",
        "status": "active"
    },
    {
        "name": "serverless-plugin-custom-roles",
        "description": "A Serverless plugin that makes creation of per function IAM roles easier.",
        "githubUrl": "https://github.com/AntonBazhal/serverless-plugin-custom-roles",
        "status": "active"
    },
    {
        "name": "serverless-plugin-existing-s3",
        "description": "Overcomes the CloudFormation limitation on attaching an event to an uncontrolled bucket, for Serverless.com 1.11.0+.",
        "githubUrl": "https://github.com/matt-filion/serverless-external-s3-event",
        "status": "active"
    },
    {
        "name": "serverless-plugin-log-retention",
        "description": "Control the retention of your serverless function's cloudwatch logs.",
        "githubUrl": "https://github.com/ArtificerEntertainment/serverless-plugin-log-retention",
        "status": "active"
    },
    {
        "name": "serverless-plugin-newman",
        "description": "A serverless plugin for newman.",
        "githubUrl": "https://github.com/rawphp/serverless-plugin-newman",
        "status": "active"
    },
    {
        "name": "serverless-plugin-tracing",
        "description": "Enables AWS X-Ray (https://aws.amazon.com/xray/) for the entire Serverless stack or individual functions.",
        "githubUrl": "https://github.com/alex-murashkin/serverless-plugin-tracing",
        "status": "active"
    },
    {
        "name": "serverless-s3-deploy",
        "description": "Plugin for serverless to deploy files to a variety of S3 Buckets",
        "githubUrl": "https://github.com/funkybob/serverless-s3-deploy",
        "status": "active"
    },
    {
        "name": "serverless-scheduled-functions",
        "description": "Schedule your serverless functions",
        "githubUrl": "https://github.com/reactor-studio/serverless-scheduled-functions",
        "status": "active"
    },
    {
        "name": "serverless-step-functions-offline",
        "description": "Emulate step functions locally when developing your Serverless project ",
        "githubUrl": "https://github.com/vkkis93/serverless-step-functions-offline",
        "status": "active"
    },
    {
        "name": "serverless-configuration",
        "description": "Easily customize serverless.yml depending on the stage or whether running online/offline",
        "githubUrl": "https://github.com/jlopez/serverless-configuration",
        "status": "active"
    },
    {
        "name": "serverless-hooks",
        "description": "Run npm scripts on serverless hook events",
        "githubUrl": "https://github.com/jlopez/serverless-hooks",
        "status": "active"
    },
    {
        "name": "serverless-introspect",
        "description": "Introspect serverless internals to aid plugin development",
        "githubUrl": "https://github.com/jlopez/serverless-introspect",
        "status": "active"
    },
    {
        "name": "serverless-offline-cfstrip",
        "description": "Strip CloudFormation serverless variables when running in offline mode",
        "githubUrl": "https://github.com/jlopez/serverless-cfstrip",
        "status": "active"
    },
    {
        "name": "serverless-sequelize-migrations",
        "description": "Manage Sequelize migrations on your serverless project",
        "githubUrl": "https://github.com/manelferreira/serverless-sequelize-migrations",
        "status": "active"
    },
    {
        "name": "serverless-plugin-resource-tagging",
        "description": "Plugin to support stackTags based AWS resource tagging and APIGateway tagging.",
        "githubUrl": "https://github.com/ilayanambi86/serverless-plugin-resource-tagging",
        "status": "active"
    },
    {
        "name": "serverless-tag-sns-topic",
        "description": "Serverless plugin to tag SNS Topic",
        "githubUrl": "https://github.com/inokappa/serverless-tag-sns-topic"
    },
    {
        "name": "serverless-middleware",
        "description": "Serverless plugin to allow middleware handlers configured directly in serverless.yaml",
        "githubUrl": "https://github.com/juanjoDiaz/serverless-middleware"
    },
    {
        "name": "serverless-stack-termination-protection",
        "description": "Serverless plugin to update the CloudFormation stack termination protection.",
        "githubUrl": "https://github.com/miguel-a-calles-mba/serverless-stack-termination-protection",
        "status": "active"
    },
    {
        "name": "serverless-lumigo",
        "description": "Serverless monitoring and troubleshooting plugin to easily apply distributed tracing with Lumigo",
        "githubUrl": "https://github.com/lumigo-io/serverless-lumigo-plugin",
        "status": "active"
    },
    {
        "name": "serverless-plugin-apollo-graphql-federation",
        "description": "A Serverless Framework that uploads a graphql schema to the Apollo Platform managed federation service",
        "githubUrl": "https://github.com/Imran99/serverless-plugin-apollo-graphql-federation",
        "status": "active"
    },
    {
        "name": "serverless-migrate-plugin",
        "description": "Allows to create and run migrations using the serverless context",
        "githubUrl": "https://github.com/EliuX/serverless-migrate-plugin",
        "status": "active"
    },
    {
        "name": "serverless-disable-functions",
        "description": "A simple serverless plugin to disable functions.",
        "githubUrl": "https://github.com/abeMedia/serverless-disable-functions",
        "status": "active"
    },
    {
        "name": "serverless-lambda-edge-pre-existing-cloudfront",
        "description": "A Serverless Framework plugin to create your Lambda@Edge against a pre-existing CloudFront.",
        "githubUrl": "https://github.com/serverless-operations/serverless-lambda-edge-pre-existing-cloudfront",
        "status": "active"
    }
=======
[{
    "name": "serverless-plugin-typetalk",
    "description": "Sends notification to Typetalk",
    "githubUrl": "https://github.com/is2ei/serverless-plugin-typetalk",
    "status": "active"
}, {
    "name": "serverless-prune-versions",
    "description": "Automatic deletion of old Lambda and Lambda Layer versions",
    "githubUrl": "https://github.com/manwaring/serverless-prune-versions",
    "status": "active"
},
{
    "name": "serverless-plugin-sumologic",
    "description": "This Serverless plugin deploys Cloudformation Stack with resources required to send Cloudformation Logs to Sumologic. This stack uses AWS Lambda to subscribe to your CloudWatch Log Group and POSTs the log data directly to Sumo HTTP Source.",
    "githubUrl": "https://github.com/ACloudGuru/serverless-plugin-sumologic",
    "status": "active"
}, {
    "name": "serverless-plugin-modularize",
    "description": "Modularize your serverless definitions",
    "githubUrl": "https://github.com/icarus-sullivan/serverless-plugin-modularize",
    "status": "active"
}, {
    "name": "serverless-provisioned-concurrency-autoscaling",
    "description": "Serverless Plugin for AWS Lambda Provisioned Concurrency Auto Scaling configuration",
    "githubUrl": "https://github.com/neiman-marcus/serverless-provisioned-concurrency-autoscaling",
    "status": "active"
}, {
    "name": "serverless-localstack",
    "description": "Serverless plugin for LocalStack - a fully functional local AWS cloud stack. Develop and test your cloud & Serverless apps offline!",
    "githubUrl": "https://github.com/LocalStack/serverless-localstack",
    "status": "active"
}, {
    "name": "serverless-commercetools-plugin",
    "description": "Serverless framework plugin that registers the deployed function as a commercetools API Extension or attaches it to a Subscription.",
    "githubUrl": "https://github.com/commercetools/serverless-commercetools-plugin",
    "status": "active"
}, {
    "name": "serverless-plugin-test-helper",
    "description": "Makes it easier to end-to-end test deployed deployed services by saving CloudFormation Stack Outputs locally and exposing values via a simple Node.js library",
    "githubUrl": "https://github.com/manwaring/serverless-plugin-test-helper",
    "status": "active"
}, {
    "name": "serverless-plugin-dart",
    "description": "Deploy Dart applications to AWS Lambda",
    "githubUrl": "https://github.com/katallaxie/serverless-dart",
    "status": "active"
}, {
    "name": "serverless-plugin-iam-checker",
    "description": "Helps automate security controls by preventing overly broad IAM permissions via customizable rules for both actions and resource references. Ships with restrictive defaults and supports custom rule configurations via serverless.yml and environment variables",
    "githubUrl": "https://github.com/manwaring/serverless-plugin-iam-checker",
    "status": "active"
}, {
    "name": "serverless-plugin-layer-manager",
    "description": "Plugin for improved AWS Lambda layer management, including install hooks, export options and improved retain support",
    "githubUrl": "https://github.com/henhal/serverless-plugin-layer-manager",
    "status": "active"
}, {
    "name": "serverless-plugin-lambda-edge",
    "description": "Plugin for Lambda@Edge, just associating your Lambda function with existing CloudFront distribution via AWS SDK",
    "githubUrl": "https://github.com/isudzumi/serverless-plugin-lambda-edge",
    "status": "active"
}, {
    "name": "serverless-export-outputs",
    "description": "A Serverless plugin for exporting AWS stack outputs to a file",
    "githubUrl": "https://github.com/honarpour/serverless-export-outputs",
    "status": "active"
}, {
    "name": "serverless-plugin-apigateway-sqs",
    "description": "Plugin that creates an AWS APIGateway resource to connect to an AWS Simple Queue Service (SQS) without the use of a lambda.",
    "githubUrl": "https://github.com/CodeRecipe-dev/serverless-apigw-sqs-plugin",
    "status": "active"
}, {
    "name": "serverless-plugin-utils",
    "description": "A collection of serverless framework utilities",
    "githubUrl": "https://github.com/icarus-sullivan/serverless-plugin-utils",
    "status": "active"
}, {
    "name": "serverless-layers",
    "description": "How to reduce drastically lambda size",
    "githubUrl": "https://github.com/agutoli/serverless-layers",
    "status": "active"
}, {
    "name": "mfa-serverless-plugin",
    "description": "A simple plugin for deployment accounts with MFA",
    "githubUrl": "https://github.com/alikian/mfa-serverless-plugin",
    "status": "active"
}, {
    "name": "serverless-ini-env",
    "description": "Nice Serverless plugin to setup environment variables with ini file",
    "githubUrl": "https://github.com/agutoli/serverless-ini-env",
    "status": "active"
}, {
    "name": "serverless-websockets-plugin",
    "description": "Websocket support for Serverless Framework on AWS",
    "githubUrl": "https://github.com/serverless/serverless-websockets-plugin",
    "status": "active"
}, {
    "name": "@serverless/enterprise-plugin",
    "description": "The Serverless Enterprise Plugin",
    "githubUrl": "https://github.com/serverless/enterprise-plugin",
    "status": "active"
}, {
    "name": "serverless-resource-policy",
    "description": "Creates a whitelist of IP or CIDR addresses using serverless resource policies",
    "githubUrl": "https://github.com/HubSpotWebTeam/serverless-resource-policy",
    "status": "active"
}, {
    "name": "serverless-plugin-vault-v2",
    "description": "Simplify integration between serverless and vault to storage environments variables",
    "githubUrl": "https://github.com/eliasjcjunior/serverless-plugin-vault-v2",
    "status": "active"
}, {
    "name": "serverless-justauthenticateme-plugin",
    "description": "Use JustAuthenticateMe to easily authenticate users before hitting your lambdas",
    "githubUrl": "https://github.com/CoalesceSoftware/serverless-justauthenticateme-plugin",
    "status": "active"
}, {
    "name": "serverless-openapi-plugin",
    "description": "Serverless plugin to generate serverless API architecture from OpenAPI definition.",
    "githubUrl": "https://github.com/jaumard/serverless-openapi-plugin",
    "status": "active"
}, {
    "name": "serverless-dotenv-plugin",
    "description": "Preload environment variables from `.env` into serverless.",
    "githubUrl": "https://github.com/infrontlabs/serverless-dotenv-plugin",
    "status": "active"
}, {
    "name": "serverless-local-proxy",
    "description": "A highly composable plugin for Serverless that speeds up your local development workflow.",
    "githubUrl": "https://github.com/serverless-local-proxy/serverless-local-proxy",
    "status": "active"
}, {
    "name": "serverless-default-aws-resource-properties",
    "description": "Set default properties a given CloudFormation resource should have based on type.",
    "githubUrl": "https://github.com/neverendingqs/serverless-default-aws-resource-properties",
    "status": "active"
}, {
    "name": "serverless-stack-policy-by-resource-type",
    "description": "Serverless Framework plugin for automatically populating CloudFormation stack policy statements by resource type.",
    "githubUrl": "https://github.com/neverendingqs/serverless-stack-policy-by-resource-type",
    "status": "active"
}, {
    "name": "serverless-print-resolved-plugin",
    "description": "Generate a copy of serverless.yml with all variables resolved.",
    "githubUrl": "https://github.com/neverendingqs/serverless-print-resolved-plugin",
    "status": "active"
}, {
    "name": "serverless-discovery-plugin",
    "description": "A serverless plugin to register AWS micro-service endpoints with a discovery service at serverless deploy or serverless remove time.",
    "githubUrl": "https://github.com/aregier/serverless-discovery-plugin",
    "status": "active"
}, {
    "name": "fullstack-serverless",
    "description": "A Serverless plugin to create an AWS CloudFront distribution that serves static web content from S3 and routes API traffic to API Gateway.",
    "githubUrl": "https://github.com/MadSkills-io/fullstack-serverless",
    "status": "active"
}, {
    "name": "serverless-finch",
    "description": "A Serverless plugin to deploy static website assets to AWS S3.",
    "githubUrl": "https://github.com/fernando-mc/serverless-finch",
    "status": "active"
}, {
    "name": "serverless-appsync-plugin",
    "description": "Serverless Plugin to deploy AppSync GraphQL API",
    "githubUrl": "https://github.com/sid88in/serverless-appsync-plugin",
    "status": "active"
}, {
    "name": "serverless-appsync-simulator",
    "description": "Offline support for serverless-appsync-plugin",
    "githubUrl": "https://github.com/bboure/serverless-appsync-simulator",
    "status": "active"
}, {
    "name": "serverless-plugin-tag-cloud-watch-logs",
    "description": "Small serverless plugin providing a way to add tags to CloudWatch resources",
    "githubUrl": "https://github.com/pretty-fun-therapy/serverless-plugin-tag-cloud-watch-logs",
    "status": "active"
}, {
    "name": "serverless-appsync-offline",
    "description": "Serverless Plugin to run AWS AppSync GraphQL API localy with dynamoDB and lambda resolvers",
    "githubUrl": "https://github.com/aheissenberger/serverless-appsync-offline",
    "status": "active"
}, {
    "name": "aws-amplify-serverless-plugin",
    "description": "Generate client-side configuration files for the AWS Amplify library based on your deployed Serverless backend",
    "githubUrl": "https://github.com/awslabs/aws-amplify-serverless-plugin",
    "status": "active"
}, {
    "name": "serverless-cloudformation-parameter-setter",
    "description": "Set CloudFormation parameters when deploying.",
    "githubUrl": "https://github.com/trek10inc/serverless-cloudformation-parameter-setter",
    "status": "active"
}, {
    "name": "serverless-alexa-skills",
    "description": "Manage your Alexa Skills with Serverless Framework.",
    "githubUrl": "https://github.com/marcy-terui/serverless-alexa-skills",
    "status": "active"
}, {
    "name": "serverless-plugin-chrome",
    "description": "Plugin which bundles and ensures that Headless Chrome/Chromium is running when your AWS Lambda function handler is invoked.",
    "githubUrl": "https://github.com/adieuadieu/serverless-chrome/tree/master/packages/serverless-plugin",
    "status": "active"
}, {
    "name": "serverless-ssm-fetch",
    "description": "Sets \"AWS Systems Manager Parameter Store (SSM)\" parameters into functions' environment variables.",
    "githubUrl": "https://github.com/gozup/serverless-ssm-fetch",
    "status": "active"
}, {
    "name": "serverless-custom-packaging-plugin",
    "description": "Plugin to package your sourcecode using a custom target path inside the zip.",
    "githubUrl": "https://github.com/hypoport/serverless-custom-packaging-plugin",
    "status": "active"
}, {
    "name": "kumologica-serverless-plugin",
    "description": "Plugin to package and deploy Kumologica flow into AWS",
    "githubUrl": "https://github.com/KumologicaHQ/kumologica-serverless-plugin",
    "status": "none"
}, {
    "name": "serverless-apigw-binary",
    "description": "Plugin to enable binary support in AWS API Gateway.",
    "githubUrl": "https://github.com/maciejtreder/serverless-apigw-binary",
    "status": "active"
}, {
    "name": "serverless-certificate-creator",
    "description": "This serverless plugin creates certificates that you need for your custom domains in API Gateway.",
    "githubUrl": "https://github.com/schwamster/serverless-certificate-creator",
    "status": "active"
}, {
    "name": "serverless-apigator",
    "description": "This serverless plugin enables you to write AWS lambda with typescript using Microgamma",
    "githubUrl": "https://github.com/microgamma/microgamma",
    "status": "active"
}, {
    "name": "serverless-log-filter-subscription",
    "description": "This serverless plugin creates log filter subscription for all lambda functions configured in your projects serverless.yml",
    "githubUrl": "https://github.com/schwamster/serverless-log-filter-subscription",
    "status": "active"
}, {
    "name": "serverless-domain-manager",
    "description": "Serverless plugin for managing custom domains with API Gateways.",
    "githubUrl": "https://github.com/amplify-education/serverless-domain-manager",
    "status": "active"
}, {
    "name": "serverless-log-forwarding",
    "description": "Serverless plugin for forwarding CloudWatch logs to another Lambda function.",
    "githubUrl": "https://github.com/amplify-education/serverless-log-forwarding",
    "status": "active"
}, {
    "name": "serverless-event-body-option",
    "description": "Serverless plugin that provides the extra CLI option for the invoke command to support passing the HTTP body data.",
    "githubUrl": "https://github.com/jubel-han/serverless-event-body-option",
    "status": "active"
}, {
    "name": "serverless-plugin-external-sns-events",
    "description": "Add ability for functions to use existing or external SNS topics as an event source",
    "githubUrl": "https://github.com/silvermine/serverless-plugin-external-sns-events",
    "status": "active"
}, {
    "name": "serverless-plugin-write-env-vars",
    "description": "Write environment variables out to a file that is compatible with dotenv",
    "githubUrl": "https://github.com/silvermine/serverless-plugin-write-env-vars",
    "status": "active"
}, {
    "name": "serverless-alexa-plugin",
    "description": "Serverless plugin to support Alexa Lambda events",
    "githubUrl": "https://github.com/rajington/serverless-alexa-plugin",
    "status": "active"
}, {
    "name": "serverless-build-plugin",
    "description": "A Node.js focused build plugin for serverless.",
    "githubUrl": "https://github.com/nfour/serverless-build-plugin",
    "status": "active"
}, {
    "name": "serverless-resources-env",
    "description": "After Deploy, this plugin fetches cloudformation resource identifiers and sets them on AWS lambdas, and creates local .<state>-env file",
    "githubUrl": "https://github.com/rurri/serverless-resources-env",
    "status": "active"
}, {
    "name": "serverless-event-constant-inputs",
    "description": "Allows you to add constant inputs to events in Serverless 1.0. For more info see [constant values in Cloudwatch](https://aws.amazon.com/blogs/compute/simply-serverless-use-constant-values-in-cloudwatch-event-triggered-lambda-functions/)",
    "githubUrl": "https://github.com/dittto/serverless-event-constant-inputs",
    "status": "active"
}, {
    "name": "serverless-kms-secrets",
    "description": "Allows to easily encrypt and decrypt secrets using KMS from the serverless CLI",
    "githubUrl": "https://github.com/SC5/serverless-kms-secrets",
    "status": "active"
}, {
    "name": "serverless-plugin-stack-outputs",
    "description": "Displays stack outputs for your serverless stacks when `sls info` is ran",
    "githubUrl": "https://github.com/svdgraaf/serverless-plugin-stack-outputs",
    "status": "active"
}, {
    "name": "serverless-plugin-stage-variables",
    "description": "Add stage variables for Serverless 1.x to ApiGateway, so you can use variables in your Lambda's",
    "githubUrl": "https://github.com/svdgraaf/serverless-plugin-stage-variables",
    "status": "active"
}, {
    "name": "serverless-plugin-cloudwatch-sumologic",
    "description": "Plugin which auto-subscribes a log delivery lambda function to lambda log groups created by serverless",
    "githubUrl": "https://github.com/ACloudGuru/serverless-plugin-cloudwatch-sumologic",
    "status": "active"
}, {
    "name": "serverless-plugin-aws-alerts",
    "description": "A Serverless plugin to easily add CloudWatch alarms to functions",
    "githubUrl": "https://github.com/ACloudGuru/serverless-plugin-aws-alerts",
    "status": "active"
}, {
    "name": "serverless-plugin-package-dotenv-file",
    "description": "A Serverless plugin to copy a .env file into the serverless package",
    "githubUrl": "https://github.com/ACloudGuru/serverless-plugin-package-dotenv-file",
    "status": "active"
}, {
    "name": "serverless-command-line-event-args",
    "description": "This module is Serverless Framework plugin. Event JSON passes to your Lambda function in commandline.",
    "githubUrl": "https://github.com/horike37/serverless-command-line-event-args",
    "status": "active"
}, {
    "name": "serverless-dynamodb-client",
    "description": "This Serverless 0.5.x plugin help you to call AWS Dynamodb SDK without switching between different dynamodb instances, whether you work with Dynamodb local or online in AWS.",
    "githubUrl": "https://github.com/99xt/serverless-dynamodb-client",
    "status": "active"
}, {
    "name": "serverless-dynamodb-local",
    "description": "Serverless Dynamodb Local Plugin - Allows to run dynamodb locally for serverless",
    "githubUrl": "https://github.com/99xt/serverless-dynamodb-local",
    "status": "active"
}, {
    "name": "serverless-dynamodb-fixtures",
    "description": "Serverless Dynamodb Fixtures - Allows to load data on DynamoDB tables",
    "githubUrl": "https://github.com/chechu/serverless-dynamodb-fixtures",
    "status": "active"
}, {
    "name": "serverless-dynamo-stream-plugin",
    "description": "Creates and connects DynamoDB streams for pre-existing tables with AWS Lambdas using Serverless.",
    "githubUrl": "https://github.com/commandeer/open/tree/development/serverless-dynamo-stream-plugin",
    "status": "active"
}, {
    "name": "serverless-offline",
    "description": "Emulate AWS λ and API Gateway locally when developing your Serverless project",
    "githubUrl": "https://github.com/dherault/serverless-offline",
    "status": "active"
}, {
    "name": "serverless-offline-local-authorizers-plugin",
    "description": "Serverless plugin for adding and mocking local authorizers when developing locally with serverless-offline.",
    "githubUrl": "https://github.com/nlang/serverless-offline-local-authorizers-plugin",
    "status": "active"
}, {
    "name": "serverless-offline-ssm",
    "description": "Read SSM parameters from a .env file instead of AWS",
    "githubUrl": "https://github.com/janders223/serverless-offline-ssm",
    "status": "active"
}, {
    "name": "serverless-offline-direct-lambda",
    "description": "Allow offline direct lambda-to-lambda interactions by exposing lambdas with no API Gateway event via HTTP.",
    "githubUrl": "https://github.com/civicteam/serverless-offline-direct-lambda",
    "status": "active"
}, {
	"name": "serverless-offline-edge-lambda",
    "description": "A plugin for the Serverless Framework that simulates the behavior of AWS CloudFront Edge Lambdas while developing offline",
    "githubUrl": "https://github.com/evolv-ai/serverless-offline-edge-lambda",
    "status": "active"
}, {
    "name": "serverless-plugin-simulate",
    "description": "Simulate AWS Lambda and API Gateway locally using Docker",
    "githubUrl": "https://github.com/gertjvr/serverless-plugin-simulate",
    "status": "active"
}, {
    "name": "serverless-plugin-optimize",
    "description": "Bundle with Browserify, transpile with Babel to ES5 and minify with Uglify your Serverless functions.",
    "githubUrl": "https://github.com/FidelLimited/serverless-plugin-optimize",
    "status": "active"
}, {
    "name": "serverless-plugin-select",
    "description": "Select which functions are to be deployed based on region and stage.",
    "githubUrl": "https://github.com/FidelLimited/serverless-plugin-select",
    "status": "active"
}, {
    "name": "serverless-plugin-warmup",
    "description": "Keep your lambdas warm during Winter.",
    "githubUrl": "https://github.com/juanjoDiaz/serverless-plugin-warmup",
    "status": "active"
}, {
    "name": "serverless-plugin-aws-contributor-insights",
    "description": "Support of AWS CloudWatch Contributor Insights",
    "githubUrl": "https://github.com/kangcifong/serverless-plugin-aws-contributor-insights",
    "status": "active"
}, {
    "name": "serverless-plugin-browserify",
    "description": "Speed up your node based lambda's",
    "githubUrl": "https://github.com/doapp-ryanp/serverless-plugin-browserify",
    "status": "active"
}, {
    "name": "serverless-plugin-datadog",
    "description": "Monitoring, tracing, and real-time metrics for your Lambda functions",
    "githubUrl": "https://github.com/DataDog/serverless-plugin-datadog",
    "status": "active"
}, {
    "name": "serverless-plugin-diff",
    "description": "Compares your local AWS CloudFormation templates against deployed ones.",
    "githubUrl": "https://github.com/nicka/serverless-plugin-diff",
    "status": "active"
}, {
    "name": "serverless-run-function-plugin",
    "description": "Run serverless function locally",
    "githubUrl": "https://github.com/lithin/serverless-run-function-plugin",
    "status": "active"
}, {
    "name": "serverless-scriptable-plugin",
    "description": "Customize Serverless behavior without writing a plugin.",
    "githubUrl": "https://github.com/weixu365/serverless-scriptable-plugin",
    "status": "active"
}, {
    "name": "serverless-subscription-filter",
    "description": "Serverless plugin to register subscription filter for Lambda logs. Register and pipe the logs of one lambda to another to process.",
    "githubUrl": "https://github.com/blackevil245/serverless-subscription-filter",
    "status": "active"
}, {
    "name": "serverless-webpack",
    "description": "Serverless plugin to bundle your lambdas with Webpack",
    "githubUrl": "https://github.com/serverless-heaven/serverless-webpack",
    "status": "active"
}, {
    "name": "serverless-esbuild",
    "description": "Serverless plugin to bundle JavaScript and TypeScript lambdas with esbuild - an extremely fast bundler and minifier",
    "githubUrl": "https://github.com/floydspace/serverless-esbuild",
    "status": "active"
}, {
    "name": "serverless-wsgi",
    "description": "Serverless plugin to deploy WSGI applications (Flask/Django/Pyramid etc.) and bundle Python packages",
    "githubUrl": "https://github.com/logandk/serverless-wsgi",
    "status": "active"
}, {
    "name": "serverless-crypt",
    "description": "Securing the secrets on Serverless Framework by AWS KMS encryption.",
    "githubUrl": "https://github.com/marcy-terui/serverless-crypt",
    "status": "active"
}, {
    "name": "serverless-plugin-multiple-responses",
    "description": "Enable multiple content-types for Response template ",
    "githubUrl": "https://github.com/silvermine/serverless-plugin-multiple-responses",
    "status": "active"
}, {
    "name": "serverless-plugin-include-dependencies",
    "description": "This is a Serverless plugin that should make your deployed functions smaller.",
    "githubUrl": "https://github.com/dougmoscrop/serverless-plugin-include-dependencies",
    "status": "active"
}, {
    "name": "serverless-mocha-plugin",
    "description": "A Serverless Plugin for the Serverless Framework which adds support for test-driven development using Mocha",
    "githubUrl": "https://github.com/SC5/serverless-mocha-plugin",
    "status": "active"
}, {
    "name": "serverless-modular",
    "description": "Helps you deploy and manage multiple features with single root serverless file",
    "githubUrl": "https://github.com/aa2kb/serverless-modular",
    "status": "active"
}, {
    "name": "serverless-jest-plugin",
    "description": "A Serverless Plugin for the Serverless Framework which adds support for test-driven development using Jest",
    "githubUrl": "https://github.com/SC5/serverless-jest-plugin",
    "status": "active"
}, {
    "name": "serverless-plugin-cfauthorizer",
    "description": "This plugin allows you to define your own API Gateway Authorizers as the Serverless CloudFormation resources and apply them to HTTP endpoints.",
    "githubUrl": "https://github.com/SC5/serverless-plugin-cfauthorizer",
    "status": "active"
}, {
    "name": "serverless-cloudformation-changesets",
    "description": "Natively deploy to CloudFormation via Change sets, instead of directly. Allowing you to queue changes, and safely require escalated roles for final deployment.",
    "githubUrl": "https://github.com/trek10inc/serverless-cloudformation-changesets",
    "status": "active"
}, {
    "name": "raml-serverless",
    "description": "Serverless plugin to work with RAML API spec documents",
    "githubUrl": "https://github.com/andrewcurioso/raml-serverless",
    "status": "active"
}, {
    "name": "serverless-python-requirements",
    "description": "Serverless plugin to bundle Python packages",
    "githubUrl": "https://github.com/UnitedIncome/serverless-python-requirements",
    "status": "active"
}, {
    "name": "serverless-pydeps",
    "description": "Serverless plugin to quickly automate Python dependencies",
    "githubUrl": "https://github.com/CloudSnorkel/serverless-pydeps",
    "status": "active"
}, {
    "name": "serverless-ruby-layer",
    "description": "A Serverless Plugin to auto deploy gems to AWS Layer using Gemfile",
    "githubUrl": "https://github.com/navarasu/serverless-ruby-layer",
    "status": "active"
}, {
    "name": "serverless-multi-dotnet",
    "description": "A serverless plugin to pack C# lambdas functions that are spread to multiple CS projects.",
    "githubUrl": "https://github.com/tsibelman/serverless-multi-dotnet",
    "status": "active"
},{
    "name": "serverless-dotnet",
    "description": "A serverless plugin to run 'dotnet' commands as part of the deploy process",
    "githubUrl": "https://github.com/fruffin/serverless-dotnet",
    "status": "active"
}, {
    "name": "serverless-enable-api-logs",
    "description": "Enables Coudwatch logging for API Gateway events",
    "githubUrl": "https://github.com/paulSambolin/serverless-enable-api-logs",
    "status": "active"
}, {
    "name": "serverless-python-individually",
    "description": "A serverless framework plugin to install multiple lambda functions written in python",
    "githubUrl": "https://github.com/cfchou/serverless-python-individually",
    "status": "active"
}, {
    "name": "serverless-plugin-subscription-filter",
    "description": "A serverless plugin to register AWS CloudWatchLogs subscription filter",
    "githubUrl": "https://github.com/tsub/serverless-plugin-subscription-filter",
    "status": "active"
}, {
    "name": "serverless-step-functions",
    "description": "AWS Step Functions with Serverless Framework.",
    "githubUrl": "https://github.com/horike37/serverless-step-functions",
    "status": "active"
}, {
    "name": "serverless-lambda-layer-packager",
    "description": "A Serverless plugin that allows you to maintain your normal project structure when developing Lambda Layers.",
    "githubUrl": "https://github.com/bramhoven/serverless-lambda-layer-packager",
    "status": "active"
}, {
    "name": "serverless-apigateway-service-proxy",
    "description": "This Serverless Framewrok plugin supports the AWS service proxy integration feature of API Gateway.",
    "githubUrl": "https://github.com/horike37/serverless-apigateway-service-proxy",
    "status": "active"
}, {
    "name": "serverless-package-customizer",
    "description": "This allows you to customize packaging system of the Serverless Framework from a command line.",
    "githubUrl": "https://github.com/horike37/serverless-package-customizer",
    "status": "active"
}, {
    "name": "serverless-package-location-customizer",
    "description": "A serverless plugin to allow custom S3Bucket and S3Key path when packaging Lambda Functions and Layers.",
    "githubUrl": "https://github.com/cipri-p/serverless-package-location-customizer",
    "status": "active"
}, {
    "name": "serverless-plugin-scripts",
    "description": "Add scripting capabilities to the Serverless Framework",
    "githubUrl": "https://github.com/mvila/serverless-plugin-scripts",
    "status": "active"
}, {
    "name": "serverless-plugin-bind-deployment-id",
    "description": "A Serverless plugin to bind the randomly generated deployment resource to your custom resources",
    "githubUrl": "https://github.com/jacob-meacham/serverless-plugin-bind-deployment-id",
    "status": "active"
}, {
    "name": "serverless-plugin-git-variables",
    "description": "A Serverless plugin to expose git variables (branch name, HEAD description, full commit hash) to your serverless services",
    "githubUrl": "https://github.com/jacob-meacham/serverless-plugin-git-variables",
    "status": "active"
}, {
    "name": "serverless-plugin-graphiql",
    "description": "A Serverless plugin to run a local http server for graphiql and your graphql handler",
    "githubUrl": "https://github.com/bencooling/serverless-plugin-graphiql",
    "status": "active"
}, {
    "name": "serverless-coffeescript",
    "description": "A Serverless plugin to compile your CoffeeScript into JavaScript at deployment",
    "githubUrl": "https://github.com/duanefields/serverless-coffeescript",
    "status": "active"
}, {
    "name": "serverless-plugin-lambda-dead-letter",
    "description": "A Serverless plugin that can configure a lambda with a dead letter queue or topic",
    "githubUrl": "https://github.com/gmetzker/serverless-plugin-lambda-dead-letter",
    "status": "active"
}, {
    "name": "serverless-plugin-encode-env-var-objects",
    "description": "Serverless plugin to encode any environment variable objects.",
    "githubUrl": "https://github.com/yonomi/serverless-plugin-encode-env-var-objects",
    "status": "active"
}, {
    "name": "serverless-dir-config-plugin",
    "description": "EXPERIMENTAL - Serverless plugin to load function and resource definitions from a directory.",
    "githubUrl": "https://github.com/economysizegeek/serverless-dir-config-plugin",
    "status": "active"
}, {
    "name": "serverless-cljs-plugin",
    "description": "Enables Clojurescript as an implementation language for Lambda handlers",
    "githubUrl": "https://github.com/nervous-systems/serverless-cljs-plugin",
    "status": "active"
}, {
    "name": "serverless-prune-plugin",
    "description": "Deletes old versions of functions from AWS, preserving recent and aliased versions",
    "githubUrl": "https://github.com/claygregory/serverless-prune-plugin",
    "status": "active"
}, {
    "name": "@unly/serverless-env-copy-plugin",
    "description": "Fetch environment variables and write it to a .env file - Maintained fork from https://github.com/Jimdo/serverless-dotenv",
    "githubUrl": "https://github.com/UnlyEd/serverless-env-copy-plugin",
    "status": "active"
}, {
    "name": "@unly/serverless-plugin-dynamodb-backups",
    "description": "Configure automated DynamoDB \"On-Demand\" backups and manage backups lifecycle, powered by AWS Lambda",
    "githubUrl": "https://github.com/UnlyEd/serverless-plugin-dynamodb-backups",
    "status": "active"
}, {
    "name": "serverless-convention",
    "description": "Dynamically import resources by defining a convention, split up your yml",
    "githubUrl": "https://github.com/LeoPlatform/serverless-convention",
    "status": "active"
}, {
    "name": "serverless-offline-scheduler",
    "description": "Runs scheduled functions offline while integrating with serverless-offline",
    "githubUrl": "https://github.com/ajmath/serverless-offline-scheduler",
    "status": "active"
}, {
    "name": "serverless-aws-alias",
    "description": "This plugin enables use of AWS aliases on Lambda functions.",
    "githubUrl": "https://github.com/serverless-heaven/serverless-aws-alias",
    "status": "active"
}, {
    "name": "serverless-plugin-webpack",
    "description": "A serverless plugin to automatically bundle your functions individually with webpack",
    "githubUrl": "https://github.com/goldwasserexchange/serverless-plugin-webpack",
    "status": "active"
}, {
    "name": "serverless-secret-baker",
    "description": "A Serverless Framework Plugin for secure, performant, and deterministic secret management.",
    "githubUrl": "https://github.com/vacasaoss/serverless-secret-baker",
    "status": "active"
}, {
    "name": "serverless-sqs-fifo",
    "description": "A serverless plugin to handle creation of sqs fifo queue's in aws (stop-gap)",
    "githubUrl": "https://github.com/vortarian/serverless-sqs-fifo",
    "status": "active"
}, {
    "name": "serverless-sqs-alarms-plugin",
    "description": "Wrapper to setup CloudWatch Alarms on SQS queue length",
    "githubUrl": "https://github.com/sbstjn/serverless-sqs-alarms-plugin",
    "status": "active"
}, {
    "name": "serverless-dotenv",
    "description": "Fetch environment variables and write it to a .env file",
    "githubUrl": "https://github.com/Jimdo/serverless-dotenv",
    "status": "active"
}, {
    "name": "serverless-haskell",
    "description": "Deploying Haskell applications to AWS Lambda with Serverless",
    "githubUrl": "https://github.com/seek-oss/serverless-haskell",
    "status": "active"
}, {
    "name": "serverless-hooks-plugin",
    "description": "Run arbitrary commands on any lifecycle event in serverless",
    "githubUrl": "https://github.com/uswitch/serverless-hooks-plugin",
    "status": "active"
}, {
    "name": "serverless-dynalite",
    "description": "Run dynalite locally (no JVM, all JS) to simulate DynamoDB. Watch serverless.yml for table config updates.",
    "githubUrl": "https://github.com/sdd/serverless-dynalite",
    "status": "active"
}, {
    "name": "serverless-apig-s3",
    "description": "Serve static front-end content from S3 via the API Gateway and deploy client bundle to S3.",
    "githubUrl": "https://github.com/sdd/serverless-apig-s3",
    "status": "active"
}, {
    "name": "serverless-plugin-typescript",
    "description": "Serverless plugin for zero-config Typescript support.",
    "githubUrl": "https://github.com/graphcool/serverless-plugin-typescript",
    "status": "active"
}, {
    "name": "serverless-parameters",
    "description": "Add parameters to the generated cloudformation templates",
    "githubUrl": "https://github.com/svdgraaf/serverless-parameters",
    "status": "active"
}, {
    "name": "serverless-git-commit-tracker",
    "description": "Generates a version tracking file for web or API deployment containing the latest git commit version number, deployment stage, and date",
    "githubUrl": "https://github.com/optimator999/serverless-git-commit-tracker",
    "status": "active"
},{
    "name": "serverless-plugin-epsagon",
    "description": "Distributed tracing that helps you monitor and troubleshoot your serverless applications.",
    "githubUrl": "https://github.com/epsagon/serverless-plugin-epsagon",
    "status": "active"
}, {
    "name": "serverless-pseudo-parameters",
    "description": "Use ${AWS::AccountId} and other cloudformation pseudo parameters in your serverless.yml values",
    "githubUrl": "https://github.com/svdgraaf/serverless-pseudo-parameters",
    "status": "active"
}, {
    "name": "serverless-dynamodb-ttl",
    "description": "Configure DynamoDB TTL in serverless.yml (until CloudFormation supports this).",
    "githubUrl": "https://github.com/Jimdo/serverless-dynamodb-ttl",
    "status": "active"
}, {
    "name": "serverless-api-stage",
    "description": "Serverless API Stage plugin, enables stage variables and logging for AWS API Gateway.",
    "githubUrl": "https://github.com/leftclickben/serverless-api-stage",
    "status": "active"
}, {
    "name": "serverless-export-env",
    "description": "Export environment variables into a .env file with automatic AWS CloudFormation reference resolution.",
    "githubUrl": "https://github.com/arabold/serverless-export-env",
    "status": "active"
}, {
    "name": "serverless-package-python-functions",
    "description": "Packaging Python Lambda functions with only the dependencies/requirements they need.",
    "githubUrl": "https://github.com/ubaniabalogun/serverless-package-python-functions",
    "status": "active"
}, {
    "name": "serverless-plugin-iopipe",
    "description": "See inside your Lambda functions with high fidelity metrics and monitoring.",
    "githubUrl": "https://github.com/iopipe/serverless-plugin-iopipe",
    "status": "active"
}, {
    "name": "serverless-plugin-metric",
    "description": "Creates dynamically AWS metric-filter resources with custom patterns",
    "githubUrl": "https://github.com/alex20465/serverless-plugin-metric",
    "status": "active"
}, {
    "name": "serverless-sam",
    "description": "Exports an AWS SAM template for a service created with the Serverless Framework.",
    "githubUrl": "https://github.com/SAPessi/serverless-sam",
    "status": "active"
}, {
    "name": "serverless-vpc-discovery",
    "description": "Serverless plugin for discovering VPC / Subnet / Security Group configuration by name.",
    "githubUrl": "https://github.com/amplify-education/serverless-vpc-discovery",
    "status": "active"
}, {
    "name": "serverless-kubeless",
    "description": "Serverless plugin for deploying functions to Kubeless.",
    "githubUrl": "https://github.com/serverless/serverless-kubeless",
    "status": "active"
}, {
    "name": "serverless-kubeless-offline",
    "description": "Simulates Kubeless NodeJS runtimes to run/call your functions offline using the Serverless Framework.",
    "githubUrl": "https://github.com/usefulio/serverless-kubeless-offline",
    "status": "active"
}, {
    "name": "serverless-apigwy-binary",
    "description": "Serverless plugin for configuring API Gateway to return binary responses",
    "githubUrl": "https://github.com/ryanmurakami/serverless-apigwy-binary",
    "status": "active"
}, {
    "name": "serverless-plugin-browserifier",
    "description": "Reduce the size and speed up your Node.js based lambda's using browserify.",
    "githubUrl": "https://github.com/digitalmaas/serverless-plugin-browserifier",
    "status": "active"
}, {
    "name": "serverless-shell",
    "description": "Drop to a runtime shell with all the environment variables set that you'd have in lambda.",
    "githubUrl": "https://github.com/UnitedIncome/serverless-shell",
    "status": "active"
}, {
    "name": "serverless-stack-output",
    "description": "Store output from your AWS CloudFormation Stack in JSON/YAML/TOML files, or to pass it to a JavaScript function for further processing.",
    "githubUrl": "https://github.com/sbstjn/serverless-stack-output",
    "status": "active"
}, {
    "name": "serverless-gulp",
    "description": "A thin task wrapper around @goserverless that allows you to automate build, test and deploy tasks using gulp",
    "githubUrl": "https://github.com/rhythminme/serverless-gulp",
    "status": "active"
}, {
    "name": "serverless-google-cloudfunctions",
    "description": "This plugin enables support for Google Cloud Functions within the Serverless Framework.",
    "githubUrl": "https://github.com/serverless/serverless-google-cloudfunctions",
    "status": "active"
}, {
    "name": "serverless-azure-functions",
    "description": "A Serverless plugin that adds Azure Functions support to the Serverless Framework.",
    "githubUrl": "https://github.com/serverless/serverless-azure-functions",
    "status": "active"
}, {
    "name": "serverless-sentry",
    "description": "Automatic monitoring of memory usage, execution timeouts and forwarding of Lambda errors to Sentry (https://sentry.io).",
    "githubUrl": "https://github.com/arabold/serverless-sentry-plugin",
    "status": "active"
}, {
    "name": "serverless-env-generator",
    "description": "Manage environment variables with YAML and load them with dotenv. Supports variable encryption with KMS, multiple stages and custom profiles.",
    "githubUrl": "https://github.com/DieProduktMacher/serverless-env-generator",
    "status": "active"
}, {
    "name": "@redtea/serverless-env-generator",
    "description": "Manage environment variables with YAML and load them with dotenv. Supports variable encryption with KMS, multiple stages and custom profiles. Maintained fork from https://github.com/DieProduktMacher/serverless-env-generator with more advanced YAML anchors supporting and other.",
    "githubUrl": "https://github.com/org-redtea/serverless-env-generator",
    "status": "active"
}, {
    "name": "serverless-plugin-embedded-env-in-code",
    "description": "Replace environment variables with static strings before deployment. It’s for Lambda@Edge.",
    "githubUrl": "https://github.com/zaru/serverless-plugin-embedded-env-in-code",
    "status": "active"
}, {
    "name": "serverless-local-dev-server",
    "description": "Speeds up development of Alexa Skills, Chatbots and APIs by exposing your functions as local HTTP endpoints and mapping received events.",
    "githubUrl": "https://github.com/DieProduktMacher/serverless-local-dev-server",
    "status": "active"
}, {
    "name": "serverless-plugin-stack-config",
    "description": "A serverless plugin to manage configurations for a stack across micro-services.",
    "githubUrl": "https://github.com/rawphp/serverless-plugin-stack-config",
    "status": "active"
}, {
    "name": "serverless-plugin-elastic-beanstalk",
    "description": "A serverless plugin to deploy applications to AWS ElasticBeanstalk.",
    "githubUrl": "https://github.com/rawphp/serverless-plugin-elastic-beanstalk",
    "status": "active"
}, {
    "name": "serverless-s3-local",
    "description": "A serverless plugin to run a S3 clone on your local machine",
    "githubUrl": "https://github.com/ar90n/serverless-s3-local",
    "status": "active"
}, {
    "name": "serverless-s3-remover",
    "description": "A serverless plugin to make s3 buckets empty before deleting cloudformation stack when ```sls remove```",
    "githubUrl": "https://github.com/sinofseven/serverless-s3-remover",
    "status": "active"
}, {
    "name": "serverless-dynamodb-autoscaling",
    "description": "Configure Amazon DynamoDB's native Auto Scaling for your table capacities.",
    "githubUrl": "https://github.com/sbstjn/serverless-dynamodb-autoscaling",
    "status": "active"
}, {
    "name": "serverless-plugin-bespoken",
    "description": "Creates a local server and a proxy so you don't have to deploy anytime you want to test your code",
    "githubUrl": "https://github.com/bespoken/serverless-plugin-bespoken",
    "status": "active"
}, {
    "name": "serverless-s3bucket-sync",
    "description": "Sync a local folder with a S3 bucket after sls deploy",
    "githubUrl": "https://github.com/sbstjn/serverless-s3bucket-sync",
    "status": "active"
}, {
    "name": "serverless-s3-sync",
    "description": "A plugin to sync local directories and S3 prefixes for Serverless Framework,",
    "githubUrl": "https://github.com/k1LoW/serverless-s3-sync",
    "status": "active"
}, {
    "name": "serverless-build-client",
    "description": "Build your static website with environment variables defined in serverless.yml",
    "githubUrl": "https://github.com/tgfischer/serverless-build-client",
    "status": "active"
}, {
    "name": "serverless-nested-stack",
    "description": "A plugin to Workaround for Cloudformation 200 resource limit",
    "githubUrl": "https://github.com/jagdish-176/serverless-nested-stack",
    "status": "active"
}, {
    "name": "serverless-plugin-common-excludes",
    "description": "Adds commonly excluded files to package.excludes",
    "githubUrl": "https://github.com/dougmoscrop/serverless-plugin-common-excludes",
    "status": "active"
}, {
    "name": "serverless-plugin-custom-domain",
    "description": "Reliably sets a BasePathMapping to an API Gateway Custom Domain",
    "githubUrl": "https://github.com/dougmoscrop/serverless-plugin-custom-domain",
    "status": "active"
}, {
    "name": "serverless-plugin-split-stacks",
    "description": "Migrate certain resources to nested stacks",
    "githubUrl": "https://github.com/dougmoscrop/serverless-plugin-split-stacks",
    "status": "active"
}, {
    "name": "serverless-plugin-log-subscription",
    "description": "Adds a CloudWatch LogSubscription for functions",
    "githubUrl": "https://github.com/dougmoscrop/serverless-plugin-log-subscription",
    "status": "active"
}, {
    "name": "serverless-cf-vars",
    "description": "Enables use of AWS pseudo functions and Fn::Sub string substitution",
    "githubUrl": "https://gitlab.com/kabo/serverless-cf-vars",
    "status": "active"
}, {
    "name": "serverless-apigateway-plugin",
    "description": "Configure the AWS api gateway: Binary support, Headers and Body template mappings",
    "githubUrl": "https://github.com/GFG/serverless-apigateway-plugin",
    "status": "active"
}, {
    "name": "serverless-plugin-deploy-environment",
    "description": "Plugin to manage deployment environment across stages",
    "githubUrl": "https://github.com/DopplerLabs/serverless-plugin-deploy-environment",
    "status": "active"
}, {
    "name": "serverless-import-config-plugin",
    "description": "Import YAML files in serverless.yaml config file",
    "githubUrl": "https://github.com/KrysKruk/serverless-import-config-plugin",
    "status": "active"
}, {
    "name": "serverless-plugin-aws-resolvers",
    "description": "Resolves variables from ESS, RDS, or Kinesis for serverless services",
    "githubUrl": "https://github.com/DopplerLabs/serverless-plugin-aws-resolvers",
    "status": "active"
}, {
    "name": "serverless-plugin-offline-kinesis-events",
    "description": "Plugin that works with serverless-offline to allow offline testing of serverless functions that are triggered by Kinesis events.",
    "githubUrl": "https://github.com/DopplerLabs/serverless-plugin-offline-kinesis-events",
    "status": "active"
}, {
    "name": "serverless-micro",
    "description": "Plugin to help manage multiple micro services under one main service.",
    "githubUrl": "https://github.com/barstoolsports/serverless-micro",
    "status": "active"
}, {
    "name": "serverless-api-cloudfront",
    "description": "Plugin that adds CloudFront distribution in front of your API Gateway for custom domain, CDN caching and access log.",
    "githubUrl": "https://github.com/Droplr/serverless-api-cloudfront",
    "status": "active"
}, {
    "name": "serverless-offline-sns",
    "description": "Serverless plugin to run a local SNS server and call serverless SNS handlers with events notifications.",
    "githubUrl": "https://github.com/mj1618/serverless-offline-sns",
    "status": "active"
}, {
    "name": "serverless-stage-manager",
    "description": "Super simple Serverless plugin for validating stage names before deployment",
    "githubUrl": "https://github.com/jeremydaly/serverless-stage-manager",
    "status": "active"
}, {
    "name": "serverless-spa",
    "description": "Serverless plugin to deploy your website to AWS S3 using Webpack to bundle it.",
    "githubUrl": "https://github.com/gilmarsquinelato/serverless-spa",
    "status": "active"
}, {
    "name": "serverless-aws-nested-stacks",
    "description": "Yet another AWS nested stack plugin!",
    "githubUrl": "https://github.com/concon121/serverless-plugin-nested-stacks",
    "status": "active"
}, {
    "name": "serverless-aws-resource-names",
    "description": "Serverless plugin to alter the default naming conventions for sls resources via a simple mapping file.",
    "githubUrl": "https://github.com/concon121/serverless-plugin-aws-resource-names",
    "status": "active"
}, {
    "name": "serverless-attach-managed-policy",
    "description": "A Serverless plugin to automatically attach an AWS Managed IAM Policy (or Policies) to all IAM Roles created by the Service.",
    "githubUrl": "https://github.com/Nordstrom/serverless-attach-managed-policy",
    "status": "active"
}, {
    "name": "serverless-plugin-reducer",
    "description": "Reduce Node.js lambda package so it contains only lambda dependencies",
    "githubUrl": "https://github.com/medikoo/serverless-plugin-reducer",
    "status": "active"
}, {
    "name": "serverless-plugin-transpiler",
    "description": "Transpile lambda files during packaging step",
    "githubUrl": "https://github.com/medikoo/serverless-plugin-transpiler",
    "status": "active"
}, {
    "name": "serverless-plugin-dynamodb-autoscaling",
    "description": "Auto generate auto scaling configuration for configured DynamoDB tables",
    "githubUrl": "https://github.com/medikoo/serverless-plugin-dynamodb-autoscaling",
    "status": "active"
}, {
    "name": "serverless-plugin-vpc-eni-cleanup",
    "description": "Automatic cleanup of VPC network interfaces on stage removal",
    "githubUrl": "https://github.com/medikoo/serverless-plugin-vpc-eni-cleanup",
    "status": "active"
}, {
    "name": "serverless-plugin-tracer",
    "description": "Trace serverless hooks as they execute",
    "githubUrl": "https://github.com/enykeev/serverless-plugin-tracer/",
    "status": "active"
}, {
    "name": "serverless-plugin-stackstorm",
    "description": "Reusable Functions from StackStorm Exchange",
    "githubUrl": "https://github.com/StackStorm/serverless-plugin-stackstorm",
    "status": "active"
}, {
    "name": "serverless-iot-local",
    "description": "AWS Iot events with serverless-offline",
    "githubUrl": "https://github.com/tradle/serverless-iot-local",
    "status": "active"
}, {
    "name": "serverless-sns-filter",
    "description": "Serverless plugin to add SNS Subscription Filters to events",
    "githubUrl": "https://github.com/MechanicalRock/serverless-sns-filter",
    "status": "active"
}, {
    "name": "serverless-plugin-tagsns",
    "description": "Serverless plugin to add Tags to SNS Topics",
    "githubUrl": "https://github.com/ManoManoTech/serverless-plugin-tagsns",
    "status": "active"
}, {
    "name": "serverless-reqvalidator-plugin",
    "description": "Serverless plugin to add request validator to API Gateway methods",
    "githubUrl": "https://github.com/RafPe/serverless-reqvalidator-plugin",
    "status": "active"
}, {
    "name": "serverless-plugin-conditional-functions",
    "description": "A plugin that allows adding simple feature flag per function via a boolean condition.",
    "githubUrl": "https://github.com/go-dima/serverless-plugin-conditional-functions",
    "status": "active"
}, {
    "name": "serverless-ephemeral",
    "description": "Build and include custom stateless libraries for any language",
    "githubUrl": "https://github.com/Accenture/serverless-ephemeral",
    "status": "active"
}, {
    "name": "serverless-content-encoding",
    "description": "Enable Content Encoding in AWS API Gateway during deployment",
    "githubUrl": "https://github.com/dong-dohai/serverless-content-encoding",
    "status": "active"
}, {
    "name": "serverless-s3-encryption",
    "description": "Set or remove the encryption settings on your s3 buckets",
    "githubUrl": "https://github.com/tradle/serverless-s3-encryption",
    "status": "active"
}, {
    "name": "serverless-plugin-inject-dependencies",
    "description": "Painlessly deploy serverless projects with only the required dependencies.",
    "githubUrl": "https://github.com/loanmarket/serverless-plugin-inject-dependencies",
    "status": "active"
}, {
    "name": "serverless-plugin-provider-groups",
    "description": "A plugin to allow management of grouped settings within large serverless projects.",
    "githubUrl": "https://github.com/loanmarket/serverless-plugin-provider-groups",
    "status": "active"
}, {
    "name": "serverless-cloudformation-resource-counter",
    "description": "A plugin to count the resources generated in the AWS CloudFormation stack after deployment.",
    "githubUrl": "https://github.com/drexler/serverless-cloudformation-resource-counter",
    "status": "active"
}, {
    "name": "serverless-iam-roles-per-function",
    "description": "Serverless Plugin for easily defining IAM roles per function via the use of iamRoleStatements at the function level.",
    "githubUrl": "https://github.com/functionalone/serverless-iam-roles-per-function",
    "status": "active"
}, {
    "name": "@fernthedev/serverless-offline-step-functions",
    "description": "Serverless Offline Plugin to Support Step Functions for Local Development.",
    "githubUrl": "https://github.com/jefer590/serverless-offline-step-functions",
    "status": "active"
},  {
    "name": "serverless-functions-base-path",
    "description": "Easily define a base path where your serverless functions are located.",
    "githubUrl": "https://github.com/kevinrambaud/serverless-functions-base-path",
    "status": "active"
}, {
    "name": "serverless-static",
    "description": "Easily serve files from a folder while developing on localhost with the serverless-offline plugin",
    "githubUrl": "https://github.com/iliasbhal/serverless-static",
    "status": "active"
}, {
    "name": "serverless-plugin-static",
    "description": "Serving static files locally with serverless-offline or a standalone command",
    "githubUrl": "https://github.com/a-pavlenko/serverless-plugin-static",
    "status": "active"
}, {
    "name": "serverless-plugin-node-shim",
    "description": "Serverless plugin to run your functions in nodejs version (8 LTS, 9+) on aws lambda",
    "githubUrl": "https://github.com/jzimmek/serverless-plugin-node-shim",
    "status": "active"
}, {
    "name": "serverless-sagemaker-groundtruth",
    "description": "Serverless Plugin with AWS Sagemaker Groundtruth utilities (local template testing, e2e tests ...)",
    "githubUrl": "https://github.com/piercus/serverless-sagemaker-groundtruth",
    "status": "active"
}, {
    "name": "serverless-local-environment",
    "description": "Serverless plugin to set local environment variables and remote environment variable to different values",
    "githubUrl": "https://github.com/piercus/serverless-local-environment",
    "status": "active"
}, {
    "name": "serverless-offline-schedule",
    "description": "Emulate schedule events locally when developing your Serverless project",
    "githubUrl": "https://github.com/Meemaw/serverless-offline-schedule",
    "status": "active"
}, {
    "name": "serverless-cloudformation-sub-variables",
    "description": "Serverless framework plugin for easily supporting AWS CloudFormation Sub function variables",
    "githubUrl": "https://github.com/santiagocardenas/serverless-cloudformation-sub-variables",
    "status": "active"
}, {
    "name": "serverless-sthree-env",
    "description": "Serverless plugin to get config from a json formatted file in S3 and copy them to environment variable",
    "githubUrl": "https://github.com/StyleTributeIT/serverless-sthree-env",
    "status": "active"
}, {
    "name": "serverless-plugin-canary-deployments",
    "description": "A Serverless plugin to implement canary deployments of Lambda functions",
    "githubUrl": "https://github.com/davidgf/serverless-plugin-canary-deployments",
    "status": "active"
}, {
    "name": "serverless-go-build",
    "description": "Build go source files (or public functions) using yml definition file",
    "githubUrl": "https://github.com/sean9keenan/serverless-go-build",
    "status": "active"
}, {
    "name": "serverless-local-schedule",
    "description": "Schedule AWS CloudWatch Event based invocations in local time(with DST support!)",
    "githubUrl": "https://github.com/UnitedIncome/serverless-local-schedule",
    "status": "active"
}, {
    "name": "go-serverless",
    "description": "GoFormation for Serverless. Create serverless configs with Go Structs.",
    "githubUrl": "https://github.com/thepauleh/goserverless",
    "status": "active"
}, {
    "name": "serverless-tag-sqs",
    "description": "Serverless plugin to tag SQS - Simple Queue Service",
    "githubUrl": "https://github.com/gfragoso/serverless-tag-sqs",
    "status": "active"
}, {
    "name": "serverless-express",
    "description": "Making express app development compatible with serverless framework.",
    "githubUrl": "https://github.com/mikestaub/serverless-express",
    "status": "active"
}, {
    "name": "serverless-aliyun-function-compute",
    "description": "Serverless Alibaba Cloud Function Compute Plugin",
    "githubUrl": "https://github.com/aliyun/serverless-aliyun-function-compute",
    "status": "active"
}, {
    "name": "serverless-apib-validator",
    "description": "Validate that an API Blueprint has full coverage over a Serverless config",
    "githubUrl": "https://github.com/onlicar/serverless-apib-validator",
    "status": "active"
}, {
    "name": "serverless-package-common",
    "description": "Deploy microservice Python Serverless services with common code",
    "githubUrl": "https://github.com/onlicar/serverless-package-common",
    "status": "active"
}, {
    "name": "serverless-tag-api-gateway",
    "description": "Serverless plugin to tag API Gateway",
    "githubUrl": "https://github.com/gfragoso/serverless-tag-api-gateway",
    "status": "active"
}, {
    "name": "serverless-tag-cloud-watch-logs",
    "description": "Serverless plugin to tag CloudWatchLogs",
    "githubUrl": "https://github.com/gfragoso/serverless-tag-cloud-watch-logs",
    "status": "active"
}, {
    "name": "serverless-create-global-dynamodb-table",
    "description": "Serverless plugin to create dynamodb global tables",
    "githubUrl": "https://github.com/rrahul963/serverless-create-global-dynamodb-table",
    "status": "active"
}, {
    "name": "serverless-ding",
    "description": "Serverless plugin to audibly alert user after deployment",
    "githubUrl": "https://github.com/sidgonuts/serverless-ding",
    "status": "active"
}, {
    "name": "serverless-ignore",
    "description": "Serverless plugin to ignore files (.slsignore)",
    "githubUrl": "https://github.com/nya1/serverless-ignore",
    "status": "active"
}, {
    "name": "serverless-add-api-key",
    "description": "Serverless plugin to add same api key for multiple serverless services i.e. to re-use apikey across multiple api gateway apis.",
    "githubUrl": "https://github.com/rrahul963/serverless-add-api-key",
    "status": "active"
}, {
    "name": "serverless-puresec-cli",
    "description": "Serverless Plugin for magically creating IAM roles that are least privileged per function.",
    "githubUrl": "https://github.com/puresec/serverless-puresec-cli",
    "status": "active"
}, {
    "name": "serverless-dependson-plugin",
    "description": "Serverless plugin that automatically generates DependsOn references for AWS Lambdas to prevent AWS RequestLimitExceeded errors.",
    "githubUrl": "https://github.com/bwinant/serverless-dependson-plugin",
    "status": "active"
}, {
    "name": "serverless-plugin-colocate",
    "description": "Serverless Plugin to keep your configuration next to your code.",
    "githubUrl": "https://github.com/aronim/serverless-plugin-colocate",
    "status": "active"
}, {
    "name": "serverless-plugin-fastdeploy",
    "description": "Serverless Plugin to perform fast deployments for large service packages.",
    "githubUrl": "https://github.com/aronim/serverless-plugin-fastdeploy",
    "status": "active"
}, {
    "name": "serverless-plugin-parent",
    "description": "Serverless Plugin that allows you to keep common configuration in a parent serverless.yml",
    "githubUrl": "https://github.com/aronim/serverless-plugin-parent",
    "status": "active"
}, {
    "name": "serverless-plugin-registry",
    "description": "Serverless plugin to register function names with AWS SSM Parameter Store.",
    "githubUrl": "https://github.com/aronim/serverless-plugin-registry",
    "status": "active"
}, {
    "name": "serverless-plugin-offline-dynamodb-stream",
    "description": "Serverless Plugin for emulating dynamodb stream triggering lambda functions offline",
    "githubUrl": "https://github.com/orchestrated-io/serverless-plugin-offline-dynamodb-stream",
    "status": "active"
}, {
    "name": "serverless-basic-authentication",
    "description": "Serverless Plugin for adding Basic Authentication to your api",
    "githubUrl": "https://github.com/svdgraaf/serverless-basic-authentication",
    "status": "active"
}, {
    "name": "serverless-rust",
    "description": "Deploy Rustlang applications to AWS Lambda",
    "githubUrl": "https://github.com/softprops/serverless-rust",
    "status": "active"
}, {
    "name": "serverless-oncall",
    "description": "Easily manage oncall for your serverless services",
    "githubUrl": "https://github.com/softprops/serverless-oncall",
    "status": "active"
}, {
    "name": "serverless-cognito-add-custom-attributes",
    "description": "Serverless Plugin for adding custom attributes to an existing CloudFormation-managed CognitoUserPool and CognitoUserPoolClient without losing all your users",
    "githubUrl": "https://github.com/GetWala/serverless-cognito-add-custom-attributes",
    "status": "active"
}, {
    "name": "serverless-plugin-ifelse",
    "description": "A Serverless Plugin to write If Else conditions in serverless YAML file",
    "githubUrl": "https://github.com/anantab/serverless-plugin-ifelse",
    "status": "active"
}, {
    "name": "serverless-print-dots",
    "description": "A Serverless plugin for printing dots in Serverless log during deployment to indicate progress and prevent timeouts in CI/CD platforms.",
    "githubUrl": "https://github.com/amirklick/serverless-print-dots",
    "status": "active"
}, {
    "name": "serverless-es-logs",
    "description": "A Serverless plugin to transport logs to ElasticSearch",
    "githubUrl": "https://github.com/daniel-cottone/serverless-es-logs",
    "status": "active"
}, {
    "name": "serverless-package-external",
    "description": "A Serverless plugin to add external folders to the deploy package",
    "githubUrl": "https://github.com/epsagon/serverless-package-external",
    "status": "active"
}, {
    "name": "serverless-consul-variables",
    "description": "Retrieve serverless variables from Consul kv",
    "githubUrl": "https://github.com/zephrax/serverless-consul-variables",
    "status": "active"
}, {
    "name": "serverless-iot-offline",
    "description": "Serverless plugin that emulates AWS IoT service",
    "githubUrl": "https://github.com/mitipi/serverless-iot-offline",
    "status": "active"
}, {
    "name": "serverless-ngrok-tunnel",
    "description": "Serverless plugin that creates ngrok public tunnel on localhost",
    "githubUrl": "https://github.com/mitipi/serverless-ngrok-tunnel",
    "status": "active"
}, {
    "name": "serverless-oauth-scopes",
    "description": "A serverless plugin to set OAuth Scopes on APIGateway methods",
    "githubUrl": "https://github.com/birdcatcher/serverless-oauth-scopes",
    "status": "active"
}, {
    "name": "@haftahave/serverless-ses-template",
    "description": "A serveless plugin that allows automatically creating, updating and removing AWS SES Templates using a configuration file and keeps your AWS SES Templates synced with your configuration file.",
    "githubUrl": "https://github.com/haftahave/serverless-ses-template",
    "status": "active"
}, {
    "name": "serverless-api-gateway-caching",
    "description": "Serverless plugin which configures API Gateway caching",
    "githubUrl": "https://github.com/DianaIonita/serverless-api-gateway-caching",
    "status": "active"
}, {
    "name": "serverless-api-gateway-throttling",
    "description": "Serverless plugin which configures throttling for API Gateway endpoints",
    "githubUrl": "https://github.com/DianaIonita/serverless-api-gateway-throttling",
    "status": "active"
}, {
    "name": "serverless-vpc-plugin",
    "description": "Serverless plugin to create a VPC",
    "githubUrl": "https://github.com/smoketurner/serverless-vpc-plugin",
    "status": "active"
}, {
    "name": "serverless-plugin-monorepo",
    "description": "A serverless plugin that allows use of serverless in a mono repo. Avoids needing to use nohoist by automatic symlinking of all dependencies.",
    "githubUrl": "https://github.com/Butterwire/serverless-plugin-monorepo",
    "status": "active"
}, {
    "name": "serverless-version-tracker",
    "description": "A serverless plugin for tracking deployed versions of your code.",
    "githubUrl": "https://github.com/danepowell/serverless-version-tracker",
    "status": "active"
}, {
    "name": "serverless-confirm-command",
    "description": "Make commands (and provider-specific options) requiring confirmation before execution.",
    "githubUrl": "https://github.com/teddy-gustiaux/serverless-confirm-command",
    "status": "active"
}, {
    "name": "serverless-workspaces-plugin",
    "description": "Resolve and Symlink hoisted dependencies when individually packaging each function",
    "githubUrl": "https://github.com/sergioramos/serverless-workspaces-plugin",
    "status": "inactive"
}, {
    "name": "serverless-cloudflare-workers",
    "description": "A serverless plugin allowing you to integrate with [Cloudflare Workers](https://cloudflareworkers.com/#12a9195720fe4ed660949efdbd9c0219:https://tutorial.cloudflareworkers.com)",
    "githubUrl": "https://github.com/cloudflare/serverless-cloudflare-workers",
    "status": "active"
}, {
    "name": "@endemolshinegroup/serverless-dynamodb-autoscaler",
    "description": "Autoscale DynamoDB resources with a single AWS AutoScalingPlan",
    "githubUrl": "https://github.com/EndemolShineGroup/serverless-dynamodb-autoscaler",
    "status": "active"
}, {
  "name": "serverless-plugin-decouple",
  "description": "Remove ImportValue dependencies by replacing them with the actual values in order to update base exports",
  "githubUrl": "https://github.com/mutual-of-enumclaw/serverless-plugin-decouple",
  "status": "active"
}, {
    "name": "serverless-docker-artifacts",
    "description": "Build your artifacts within docker container.",
    "githubUrl": "https://github.com/Suor/serverless-docker-artifacts",
    "status": "active"
}, {
    "name": "serverless-tesseract",
    "description": "Add Tesseract OCR Engine to your build.",
    "githubUrl": "https://github.com/Suor/serverless-tesseract",
    "status": "active"
}, {
    "name": "aws-cognito-idp-userpool-domain",
    "description": "Manage (add and remove) aws hosted domain on Cognito Userpools",
    "githubUrl": "https://github.com/rubentrancoso/aws-cognito-idp-userpool-domain",
    "status": "active"
}, {
    "name": "serverless-parcel",
    "description": "A Serverless plugin to bundle your functions and assets with Parcel Bundler",
    "githubUrl": "https://github.com/johnagan/serverless-parcel",
    "status": "active"
}, {
    "name": "serverless-vault-plugin",
    "description": "A Serverless plugin to retrieve passwords from vault and encrypt to kms",
    "githubUrl": "https://github.com/Rondineli/serverless-vault-plugin",
    "status": "active"
}, {
    "name": "serverless-function-gateway",
    "description": "Publish AWS Lambda functions to selfhosted [function-gateway](https://github.com/KennethWussmann/function-gateway).",
    "githubUrl": "https://github.com/KennethWussmann/serverless-function-gateway",
    "status": "active"
}, {
    "name": "serverless-function-outputs",
    "description": "Adds function Name and ARN outputs without version suffix",
    "githubUrl": "https://github.com/RogerBarreto/serverless-function-outputs",
    "status": "active"
}, {
    "name": "serverless-kms-grants",
    "description": "Create and revoke grants for AWS Lambda functions to use KMS keys.",
    "githubUrl": "https://github.com/deep-security/serverless-kms-grants",
    "status": "active"
}, {
    "name": "serverless-rack",
    "description": "Serverless plugin to deploy Ruby Rack applications (Sinatra/Padrino/Cuba etc.)",
    "githubUrl": "https://github.com/logandk/serverless-rack",
    "status": "active"
}, {
    "name": "serverless-ruby-package",
    "description": "Improves packaging and deploying gems for Ruby services",
    "githubUrl": "https://github.com/joshuaflanagan/serverless-ruby-package",
    "status": "active"
}, {
    "name": "serverless-plugin-parcel",
    "description": "Serverless Parcel plugin with watch mode and serverless-offline support",
    "githubUrl": "https://github.com/threadheap/serverless-plugin-parcel",
    "status": "active"
}, {
    "name": "serverless-plugin-tree-shake",
    "description": "Shake the dependency tree and only package files needed",
    "githubUrl": "https://github.com/sergioramos/serverless-plugin-tree-shake",
    "status": "active"
}, {
    "name": "serverless-plugin-typescript-express",
    "description": "Serverless plugin Typescript support with express integration",
    "githubUrl": "https://github.com/eliasjcjunior/serverless-plugin-typescript-express",
    "status": "active"
}, {
    "name": "serverless-aws-static-file-handler",
    "description": "An easy way to host the front-end of your web applications on Serverless framework on AWS Lambda along with their APIs written in Serverless.",
    "githubUrl": "https://github.com/activescott/serverless-aws-static-file-handler",
    "status": "active"
}, {
    "name": "serverless-http-invoker",
    "description": "Locally invoke Serverless functions via their HTTP event as specified in Serverless.yml. It makes it easy to test not only your handler logic, but also ensures that you have your http events setup properly in serverless.yml without deploying.",
    "githubUrl": "https://github.com/activescott/serverless-http-invoker",
    "status": "active"
}, {
    "name": "serverless-plugin-cloudwatch-dashboard",
    "description": "Serverless plugin to generate AWS CloudWatch dashboard for AWS Lambda functions",
    "githubUrl": "https://github.com/codecentric/serverless-plugin-cloudwatch-dashboard",
    "status": "active"
}, {
    "name": "serverless-create-dynamodb-global-tables-for-cf-stack",
    "description": "Create and replicate global dynamodb tables",
    "githubUrl": "https://github.com/Imran99/serverless-create-dynamodb-global-tables-for-cf-stack",
    "status": "active"
}, {
    "name": "serverless-tencent-scf",
    "description": "Serverless framework provider plugin for Tencent SCF(Serverless Cloud Function)",
    "githubUrl": "https://github.com/tencentyun/serverless-tencent-cloud-function",
    "status": "active"
}, {
    "name": "serverless-plugin-staging",
    "description": "A plugin to restrict the deployment of resources or functions on a per stage basis",
    "githubUrl": "https://github.com/icarus-sullivan/serverless-plugin-staging",
    "status": "active"
}, {
    "name": "serverless-fargate-tasks",
    "description": "A plugin to run fargate tasks as part of your Serverless project",
    "githubUrl": "https://github.com/svdgraaf/serverless-fargate-tasks",
    "status": "active"
}, {
    "name": "serverless-plugin-composed-vars",
    "description": "A plugin that composes custom and environment variables based on the deployment stage",
    "githubUrl": "https://github.com/chris-feist/serverless-plugin-composed-vars",
    "status": "active"
}, {
    "name": "serverless-multi-region-plugin",
    "description": "A plugin for setting up a serverless API in AWS with turnkey multi-region failover",
    "githubUrl": "https://github.com/unbill/serverless-multi-region-plugin",
    "status": "active"
}, {
    "name": "serverless-plugin-pubsub",
    "description": "Simple pub/sub configuration with queueing for the Serverless Framework",
    "githubUrl": "https://github.com/fivepapertigers/serverless-plugin-pubsub",
    "status": "active"
}, {
    "name": "serverless-import-apigateway",
    "description": "Dynamically import an existing AWS API Gateway into your Serverless stack",
    "githubUrl": "https://github.com/mikesouza/serverless-import-apigateway",
    "status": "active"
}, {
    "name": "serverless-associate-waf",
    "description": "Associate a regional WAF with the AWS API Gateway used by your Serverless stack",
    "githubUrl": "https://github.com/mikesouza/serverless-associate-waf",
    "status": "active"
}, {
    "name": "serverless-deployment-bucket",
    "description": "Create and configure the custom Serverless deployment bucket",
    "githubUrl": "https://github.com/mikesouza/serverless-deployment-bucket",
    "status": "active"
}, {
    "name": "serverless-manifest-plugin",
    "description": "Generate manifest of api endpoints & stack outputs for consumption in other applications + service discovery",
    "githubUrl": "https://github.com/DavidWells/serverless-manifest-plugin",
    "status": "active"
}, {
    "name": "serverless-local-kinesis",
    "description": "Run a local kinesis and automatically fire events",
    "githubUrl": "https://github.com/pidz-development/serverless-local-kinesis",
    "status": "active"
}, {
    "name": "serverless-nextjs-plugin",
    "description": "Deploy serverless next apps with ease",
    "githubUrl": "https://github.com/danielcondemarin/serverless-nextjs-plugin",
    "status": "active"
}, {
    "name": "serverless-plugin-tables",
    "description": "Easily configure table resources, such as DynamoDB",
    "githubUrl": "https://github.com/chris-feist/serverless-plugin-tables",
    "status": "active"
}, {
    "name": "serverless-iopipe-layers",
    "description": "Monitor, observe and profile your AWS Lambda functions without a code change",
    "githubUrl": "https://github.com/iopipe/serverless-iopipe-layers",
    "status": "active"
}, {
    "name": "serverless-cloudside-plugin",
    "description": "Easily reference and use cloudside resources during local development and testing",
    "githubUrl": "https://github.com/jeremydaly/serverless-cloudside-plugin",
    "status": "active"
}, {
    "name": "serverless-jetpack",
    "description": "A faster JavaScript packager for Serverless applications",
    "githubUrl": "https://github.com/FormidableLabs/serverless-jetpack",
    "status": "active"
}, {
    "name": "serverless-offline-http-mock",
    "description": "Create mock responses to HTTP(S) requests for local development",
    "githubUrl": "https://github.com/pianomansam/serverless-offline-http-mock",
    "status": "active"
}, {
    "name": "serverless-externals-plugin",
    "description": "Only include listed node modules and their dependencies in Serverless, with support for Rollup and Webpack",
    "githubUrl": "https://github.com/hansottowirtz/serverless-externals-plugin",
    "status": "active"
}, {
    "name": "api-gateway-stage-tag-plugin",
    "description": "A shim to tag API Gateway stages until CloudFormation/Serverless support arrives.",
    "githubUrl": "https://github.com/mikepatrick/api-gateway-stage-tag-plugin",
    "status": "active"
}, {
    "name": "serverless-api-compression",
    "description": "Serverless plugin that enables/disables content compression setting in API Gateway",
    "githubUrl": "https://github.com/evgenykireev/serverless-api-compression",
    "status": "active"
}, {
    "name": "serverless-aws-documentation",
    "description": "Serverless 1.0 plugin to add documentation and models to the serverless generated API Gateway",
    "githubUrl": "https://github.com/deliveryhero/serverless-aws-documentation",
    "status": "active"
}, {
    "name": "serverless-http",
    "description": "Use your existing middleware framework (e.g. Express, Koa) in AWS Lambda",
    "githubUrl": "https://github.com/dougmoscrop/serverless-http",
    "status": "active"
}, {
    "name": "serverless-snowflake-external-function-plugin",
    "description": "Serverless Plugin for deploying Snowflake External Functions",
    "githubUrl": "https://github.com/starschema/serverless-snowflake-external-function-plugin",
    "status": "active"
}, {
    "name": "serverless-mysql",
    "description": "A module for managing MySQL connections at SERVERLESS scale",
    "githubUrl": "https://github.com/jeremydaly/serverless-mysql",
    "status": "active"
}, {
    "name": "serverless-offline-kinesis",
    "description": "This Serverless-offline-kinesis plugin emulates AWS λ and Kinesis streams on your local machine.",
    "githubUrl": "https://github.com/CoorpAcademy/serverless-plugins/tree/master/packages/serverless-offline-kinesis",
    "status": "active"
}, {
    "name": "serverless-offline-python",
    "description": "Emulate AWS λ and API Gateway locally when developing your Serverless project",
    "githubUrl": "https://github.com/alhazmy13/serverless-offline-python",
    "status": "active"
}, {
    "name": "serverless-openapi-documentation",
    "description": "Serverless 1.0 plugin to generate OpenAPI V3 documentation from serverless configuration",
    "githubUrl": "https://github.com/temando/serverless-openapi-documentation",
    "status": "active"
}, {
    "name": "serverless-openwhisk",
    "description": "Adds Apache OpenWhisk support to the Serverless Framework!",
    "githubUrl": "https://github.com/serverless/serverless-openwhisk",
    "status": "active"
}, {
    "name": "serverless-plugin-cloudfront-lambda-edge",
    "description": "Adds Lambda@Edge support to Serverless",
    "githubUrl": "https://github.com/silvermine/serverless-plugin-cloudfront-lambda-edge",
    "status": "active"
}, {
    "name": "serverless-plugin-cronjob",
    "description": "This plugin creates cronjobs out of your lambda functions.",
    "githubUrl": "https://github.com/martinlindenberg/serverless-plugin-cronjob",
    "status": "active"
}, {
    "name": "serverless-plugin-custom-roles",
    "description": "A Serverless plugin that makes creation of per function IAM roles easier.",
    "githubUrl": "https://github.com/AntonBazhal/serverless-plugin-custom-roles",
    "status": "active"
}, {
    "name": "serverless-plugin-existing-s3",
    "description": "Overcomes the CloudFormation limitation on attaching an event to an uncontrolled bucket, for Serverless.com 1.11.0+.",
    "githubUrl": "https://github.com/matt-filion/serverless-external-s3-event",
    "status": "active"
}, {
    "name": "serverless-plugin-log-retention",
    "description": "Control the retention of your serverless function's cloudwatch logs.",
    "githubUrl": "https://github.com/ArtificerEntertainment/serverless-plugin-log-retention",
    "status": "active"
}, {
    "name": "serverless-plugin-newman",
    "description": "A serverless plugin for newman.",
    "githubUrl": "https://github.com/rawphp/serverless-plugin-newman",
    "status": "active"
}, {
    "name": "serverless-plugin-tracing",
    "description": "Enables AWS X-Ray (https://aws.amazon.com/xray/) for the entire Serverless stack or individual functions.",
    "githubUrl": "https://github.com/alex-murashkin/serverless-plugin-tracing",
    "status": "active"
}, {
    "name": "serverless-s3-deploy",
    "description": "Plugin for serverless to deploy files to a variety of S3 Buckets",
    "githubUrl": "https://github.com/funkybob/serverless-s3-deploy",
    "status": "active"
}, {
    "name": "serverless-scheduled-functions",
    "description": "Schedule your serverless functions",
    "githubUrl": "https://github.com/reactor-studio/serverless-scheduled-functions",
    "status": "active"
}, {
    "name": "serverless-step-functions-offline",
    "description": "Emulate step functions locally when developing your Serverless project ",
    "githubUrl": "https://github.com/vkkis93/serverless-step-functions-offline",
    "status": "active"
  },
  {
    "name": "serverless-configuration",
    "description": "Easily customize serverless.yml depending on the stage or whether running online/offline",
    "githubUrl": "https://github.com/jlopez/serverless-configuration",
    "status": "active"
  },
  {
    "name": "serverless-hooks",
    "description": "Run npm scripts on serverless hook events",
    "githubUrl": "https://github.com/jlopez/serverless-hooks",
    "status": "active"
  },
  {
    "name": "serverless-introspect",
    "description": "Introspect serverless internals to aid plugin development",
    "githubUrl": "https://github.com/jlopez/serverless-introspect",
    "status": "active"
  },
  {
    "name": "serverless-offline-cfstrip",
    "description": "Strip CloudFormation serverless variables when running in offline mode",
    "githubUrl": "https://github.com/jlopez/serverless-cfstrip",
    "status": "active"
  },
  {
    "name": "serverless-sequelize-migrations",
    "description": "Manage Sequelize migrations on your serverless project",
    "githubUrl": "https://github.com/manelferreira/serverless-sequelize-migrations",
    "status": "active"
  },
  {
    "name": "serverless-plugin-resource-tagging",
    "description": "Plugin to support stackTags based AWS resource tagging and APIGateway tagging.",
    "githubUrl": "https://github.com/ilayanambi86/serverless-plugin-resource-tagging",
    "status": "active"
  },
  {
    "name": "serverless-tag-sns-topic",
    "description": "Serverless plugin to tag SNS Topic",
    "githubUrl": "https://github.com/inokappa/serverless-tag-sns-topic"
  },
  {
    "name": "serverless-middleware",
    "description": "Serverless plugin to allow middleware handlers configured directly in serverless.yaml",
    "githubUrl": "https://github.com/juanjoDiaz/serverless-middleware"
  },
  {
    "name": "serverless-stack-termination-protection",
    "description": "Serverless plugin to update the CloudFormation stack termination protection.",
    "githubUrl": "https://github.com/miguel-a-calles-mba/serverless-stack-termination-protection",
    "status": "active"
  },
  {
    "name": "serverless-lumigo",
    "description": "Serverless monitoring and troubleshooting plugin to easily apply distributed tracing with Lumigo",
    "githubUrl": "https://github.com/lumigo-io/serverless-lumigo-plugin",
    "status": "active"
  },
  {
    "name": "serverless-migrate-plugin",
    "description": "Allows to create and run migrations using the serverless context",
    "githubUrl": "https://github.com/EliuX/serverless-migrate-plugin",
    "status": "active"
  },
  {
    "name": "serverless-disable-functions",
    "description": "A simple serverless plugin to disable functions.",
    "githubUrl": "https://github.com/abeMedia/serverless-disable-functions",
    "status": "active"
  },
  {
    "name": "serverless-lambda-edge-pre-existing-cloudfront",
    "description": "A Serverless Framework plugin to create your Lambda@Edge against a pre-existing CloudFront.",
    "githubUrl": "https://github.com/serverless-operations/serverless-lambda-edge-pre-existing-cloudfront",
    "status": "active"
  },
  {
    "name": "serverless-offline-redis-server",
    "description": "A plugin that will run a local Redis server alongside Serverless Offline",
    "githubUrl": "https://github.com/apancutt/serverless-offline-redis-server",
    "status": "active"
  }
>>>>>>> 2b73f566
]<|MERGE_RESOLUTION|>--- conflicted
+++ resolved
@@ -1,1942 +1,3 @@
-<<<<<<< HEAD
-[
-    {
-        "name": "serverless-plugin-typetalk",
-        "description": "Sends notification to Typetalk",
-        "githubUrl": "https://github.com/is2ei/serverless-plugin-typetalk",
-        "status": "active"
-    },
-    {
-        "name": "serverless-plugin-sumologic",
-        "description": "This Serverless plugin deploys Cloudformation Stack with resources required to send Cloudformation Logs to Sumologic. This stack uses AWS Lambda to subscribe to your CloudWatch Log Group and POSTs the log data directly to Sumo HTTP Source.",
-        "githubUrl": "https://github.com/ACloudGuru/serverless-plugin-sumologic",
-        "status": "active"
-    },
-    {
-        "name": "serverless-plugin-modularize",
-        "description": "Modularize your serverless definitions",
-        "githubUrl": "https://github.com/icarus-sullivan/serverless-plugin-modularize",
-        "status": "active"
-    },
-    {
-        "name": "serverless-provisioned-concurrency-autoscaling",
-        "description": "Serverless Plugin for AWS Lambda Provisioned Concurrency Auto Scaling configuration",
-        "githubUrl": "https://github.com/neiman-marcus/serverless-provisioned-concurrency-autoscaling",
-        "status": "active"
-    },
-    {
-        "name": "serverless-localstack",
-        "description": "Serverless plugin for LocalStack - a fully functional local AWS cloud stack. Develop and test your cloud & Serverless apps offline!",
-        "githubUrl": "https://github.com/LocalStack/serverless-localstack",
-        "status": "active"
-    },
-    {
-        "name": "serverless-plugin-test-helper",
-        "description": "Makes it easier to end-to-end test deployed deployed services by saving CloudFormation Stack Outputs locally and exposing values via a simple Node.js library",
-        "githubUrl": "https://github.com/manwaring/serverless-plugin-test-helper",
-        "status": "active"
-    },
-    {
-        "name": "serverless-plugin-dart",
-        "description": "Deploy Dart applications to AWS Lambda",
-        "githubUrl": "https://github.com/katallaxie/serverless-dart",
-        "status": "active"
-    },
-    {
-        "name": "serverless-plugin-iam-checker",
-        "description": "Helps automate security controls by preventing overly broad IAM permissions via customizable rules for both actions and resource references. Ships with restrictive defaults and supports custom rule configurations via serverless.yml and environment variables",
-        "githubUrl": "https://github.com/manwaring/serverless-plugin-iam-checker",
-        "status": "active"
-    },
-    {
-        "name": "serverless-plugin-layer-manager",
-        "description": "Plugin for improved AWS Lambda layer management, including install hooks, export options and improved retain support",
-        "githubUrl": "https://github.com/henhal/serverless-plugin-layer-manager",
-        "status": "active"
-    },
-    {
-        "name": "serverless-plugin-lambda-edge",
-        "description": "Plugin for Lambda@Edge, just associating your Lambda function with existing CloudFront distribution via AWS SDK",
-        "githubUrl": "https://github.com/isudzumi/serverless-plugin-lambda-edge",
-        "status": "active"
-    },
-    {
-        "name": "serverless-export-outputs",
-        "description": "A Serverless plugin for exporting AWS stack outputs to a file",
-        "githubUrl": "https://github.com/honarpour/serverless-export-outputs",
-        "status": "active"
-    },
-    {
-        "name": "serverless-plugin-apigateway-sqs",
-        "description": "Plugin that creates an AWS APIGateway resource to connect to an AWS Simple Queue Service (SQS) without the use of a lambda.",
-        "githubUrl": "https://github.com/CodeRecipe-dev/serverless-apigw-sqs-plugin",
-        "status": "active"
-    },
-    {
-        "name": "serverless-plugin-utils",
-        "description": "A collection of serverless framework utilities",
-        "githubUrl": "https://github.com/icarus-sullivan/serverless-plugin-utils",
-        "status": "active"
-    },
-    {
-        "name": "serverless-layers",
-        "description": "How to reduce drastically lambda size",
-        "githubUrl": "https://github.com/agutoli/serverless-layers",
-        "status": "active"
-    },
-    {
-        "name": "mfa-serverless-plugin",
-        "description": "A simple plugin for deployment accounts with MFA",
-        "githubUrl": "https://github.com/alikian/mfa-serverless-plugin",
-        "status": "active"
-    },
-    {
-        "name": "serverless-ini-env",
-        "description": "Nice Serverless plugin to setup environment variables with ini file",
-        "githubUrl": "https://github.com/agutoli/serverless-ini-env",
-        "status": "active"
-    },
-    {
-        "name": "serverless-websockets-plugin",
-        "description": "Websocket support for Serverless Framework on AWS",
-        "githubUrl": "https://github.com/serverless/serverless-websockets-plugin",
-        "status": "active"
-    },
-    {
-        "name": "@serverless/enterprise-plugin",
-        "description": "The Serverless Enterprise Plugin",
-        "githubUrl": "https://github.com/serverless/enterprise-plugin",
-        "status": "active"
-    },
-    {
-        "name": "serverless-resource-policy",
-        "description": "Creates a whitelist of IP or CIDR addresses using serverless resource policies",
-        "githubUrl": "https://github.com/HubSpotWebTeam/serverless-resource-policy",
-        "status": "active"
-    },
-    {
-        "name": "serverless-plugin-vault-v2",
-        "description": "Simplify integration between serverless and vault to storage environments variables",
-        "githubUrl": "https://github.com/eliasjcjunior/serverless-plugin-vault-v2",
-        "status": "active"
-    },
-    {
-        "name": "serverless-justauthenticateme-plugin",
-        "description": "Use JustAuthenticateMe to easily authenticate users before hitting your lambdas",
-        "githubUrl": "https://github.com/CoalesceSoftware/serverless-justauthenticateme-plugin",
-        "status": "active"
-    },
-    {
-        "name": "serverless-openapi-plugin",
-        "description": "Serverless plugin to generate serverless API architecture from OpenAPI definition.",
-        "githubUrl": "https://github.com/jaumard/serverless-openapi-plugin",
-        "status": "active"
-    },
-    {
-        "name": "serverless-dotenv-plugin",
-        "description": "Preload environment variables from `.env` into serverless.",
-        "githubUrl": "https://github.com/infrontlabs/serverless-dotenv-plugin",
-        "status": "active"
-    },
-    {
-        "name": "serverless-local-proxy",
-        "description": "A highly composable plugin for Serverless that speeds up your local development workflow.",
-        "githubUrl": "https://github.com/serverless-local-proxy/serverless-local-proxy",
-        "status": "active"
-    },
-    {
-        "name": "serverless-default-aws-resource-properties",
-        "description": "Set default properties a given CloudFormation resource should have based on type.",
-        "githubUrl": "https://github.com/neverendingqs/serverless-default-aws-resource-properties",
-        "status": "active"
-    },
-    {
-        "name": "serverless-print-resolved-plugin",
-        "description": "Generate a copy of serverless.yml with all variables resolved.",
-        "githubUrl": "https://github.com/neverendingqs/serverless-print-resolved-plugin",
-        "status": "active"
-    },
-    {
-        "name": "serverless-discovery-plugin",
-        "description": "A serverless plugin to register AWS micro-service endpoints with a discovery service at serverless deploy or serverless remove time.",
-        "githubUrl": "https://github.com/aregier/serverless-discovery-plugin",
-        "status": "active"
-    },
-    {
-        "name": "fullstack-serverless",
-        "description": "A Serverless plugin to create an AWS CloudFront distribution that serves static web content from S3 and routes API traffic to API Gateway.",
-        "githubUrl": "https://github.com/MadSkills-io/fullstack-serverless",
-        "status": "active"
-    },
-    {
-        "name": "serverless-finch",
-        "description": "A Serverless plugin to deploy static website assets to AWS S3.",
-        "githubUrl": "https://github.com/fernando-mc/serverless-finch",
-        "status": "active"
-    },
-    {
-        "name": "serverless-appsync-plugin",
-        "description": "Serverless Plugin to deploy AppSync GraphQL API",
-        "githubUrl": "https://github.com/sid88in/serverless-appsync-plugin",
-        "status": "active"
-    },
-    {
-        "name": "serverless-appsync-simulator",
-        "description": "Offline support for serverless-appsync-plugin",
-        "githubUrl": "https://github.com/bboure/serverless-appsync-simulator",
-        "status": "active"
-    },
-    {
-        "name": "serverless-plugin-tag-cloud-watch-logs",
-        "description": "Small serverless plugin providing a way to add tags to CloudWatch resources",
-        "githubUrl": "https://github.com/pretty-fun-therapy/serverless-plugin-tag-cloud-watch-logs",
-        "status": "active"
-    },
-    {
-        "name": "serverless-appsync-offline",
-        "description": "Serverless Plugin to run AWS AppSync GraphQL API localy with dynamoDB and lambda resolvers",
-        "githubUrl": "https://github.com/aheissenberger/serverless-appsync-offline",
-        "status": "active"
-    },
-    {
-        "name": "aws-amplify-serverless-plugin",
-        "description": "Generate client-side configuration files for the AWS Amplify library based on your deployed Serverless backend",
-        "githubUrl": "https://github.com/awslabs/aws-amplify-serverless-plugin",
-        "status": "active"
-    },
-    {
-        "name": "serverless-cloudformation-parameter-setter",
-        "description": "Set CloudFormation parameters when deploying.",
-        "githubUrl": "https://github.com/trek10inc/serverless-cloudformation-parameter-setter",
-        "status": "active"
-    },
-    {
-        "name": "serverless-alexa-skills",
-        "description": "Manage your Alexa Skills with Serverless Framework.",
-        "githubUrl": "https://github.com/marcy-terui/serverless-alexa-skills",
-        "status": "active"
-    },
-    {
-        "name": "serverless-plugin-chrome",
-        "description": "Plugin which bundles and ensures that Headless Chrome/Chromium is running when your AWS Lambda function handler is invoked.",
-        "githubUrl": "https://github.com/adieuadieu/serverless-chrome/tree/master/packages/serverless-plugin",
-        "status": "active"
-    },
-    {
-        "name": "serverless-ssm-fetch",
-        "description": "Sets \"AWS Systems Manager Parameter Store (SSM)\" parameters into functions' environment variables.",
-        "githubUrl": "https://github.com/gozup/serverless-ssm-fetch",
-        "status": "active"
-    },
-    {
-        "name": "serverless-custom-packaging-plugin",
-        "description": "Plugin to package your sourcecode using a custom target path inside the zip.",
-        "githubUrl": "https://github.com/hypoport/serverless-custom-packaging-plugin",
-        "status": "active"
-    },
-    {
-        "name": "kumologica-serverless-plugin",
-        "description": "Plugin to package and deploy Kumologica flow into AWS",
-        "githubUrl": "https://github.com/KumologicaHQ/kumologica-serverless-plugin",
-        "status": "none"
-    },
-    {
-        "name": "serverless-apigw-binary",
-        "description": "Plugin to enable binary support in AWS API Gateway.",
-        "githubUrl": "https://github.com/maciejtreder/serverless-apigw-binary",
-        "status": "active"
-    },
-    {
-        "name": "serverless-certificate-creator",
-        "description": "This serverless plugin creates certificates that you need for your custom domains in API Gateway.",
-        "githubUrl": "https://github.com/schwamster/serverless-certificate-creator",
-        "status": "active"
-    },
-    {
-        "name": "serverless-apigator",
-        "description": "This serverless plugin enables you to write AWS lambda with typescript using Microgamma",
-        "githubUrl": "https://github.com/microgamma/microgamma",
-        "status": "active"
-    },
-    {
-        "name": "serverless-log-filter-subscription",
-        "description": "This serverless plugin creates log filter subscription for all lambda functions configured in your projects serverless.yml",
-        "githubUrl": "https://github.com/schwamster/serverless-log-filter-subscription",
-        "status": "active"
-    },
-    {
-        "name": "serverless-domain-manager",
-        "description": "Serverless plugin for managing custom domains with API Gateways.",
-        "githubUrl": "https://github.com/amplify-education/serverless-domain-manager",
-        "status": "active"
-    },
-    {
-        "name": "serverless-log-forwarding",
-        "description": "Serverless plugin for forwarding CloudWatch logs to another Lambda function.",
-        "githubUrl": "https://github.com/amplify-education/serverless-log-forwarding",
-        "status": "active"
-    },
-    {
-        "name": "serverless-event-body-option",
-        "description": "Serverless plugin that provides the extra CLI option for the invoke command to support passing the HTTP body data.",
-        "githubUrl": "https://github.com/jubel-han/serverless-event-body-option",
-        "status": "active"
-    },
-    {
-        "name": "serverless-plugin-external-sns-events",
-        "description": "Add ability for functions to use existing or external SNS topics as an event source",
-        "githubUrl": "https://github.com/silvermine/serverless-plugin-external-sns-events",
-        "status": "active"
-    },
-    {
-        "name": "serverless-plugin-write-env-vars",
-        "description": "Write environment variables out to a file that is compatible with dotenv",
-        "githubUrl": "https://github.com/silvermine/serverless-plugin-write-env-vars",
-        "status": "active"
-    },
-    {
-        "name": "serverless-alexa-plugin",
-        "description": "Serverless plugin to support Alexa Lambda events",
-        "githubUrl": "https://github.com/rajington/serverless-alexa-plugin",
-        "status": "active"
-    },
-    {
-        "name": "serverless-build-plugin",
-        "description": "A Node.js focused build plugin for serverless.",
-        "githubUrl": "https://github.com/nfour/serverless-build-plugin",
-        "status": "active"
-    },
-    {
-        "name": "serverless-resources-env",
-        "description": "After Deploy, this plugin fetches cloudformation resource identifiers and sets them on AWS lambdas, and creates local .<state>-env file",
-        "githubUrl": "https://github.com/rurri/serverless-resources-env",
-        "status": "active"
-    },
-    {
-        "name": "serverless-event-constant-inputs",
-        "description": "Allows you to add constant inputs to events in Serverless 1.0. For more info see [constant values in Cloudwatch](https://aws.amazon.com/blogs/compute/simply-serverless-use-constant-values-in-cloudwatch-event-triggered-lambda-functions/)",
-        "githubUrl": "https://github.com/dittto/serverless-event-constant-inputs",
-        "status": "active"
-    },
-    {
-        "name": "serverless-kms-secrets",
-        "description": "Allows to easily encrypt and decrypt secrets using KMS from the serverless CLI",
-        "githubUrl": "https://github.com/SC5/serverless-kms-secrets",
-        "status": "active"
-    },
-    {
-        "name": "serverless-plugin-stack-outputs",
-        "description": "Displays stack outputs for your serverless stacks when `sls info` is ran",
-        "githubUrl": "https://github.com/svdgraaf/serverless-plugin-stack-outputs",
-        "status": "active"
-    },
-    {
-        "name": "serverless-plugin-stage-variables",
-        "description": "Add stage variables for Serverless 1.x to ApiGateway, so you can use variables in your Lambda's",
-        "githubUrl": "https://github.com/svdgraaf/serverless-plugin-stage-variables",
-        "status": "active"
-    },
-    {
-        "name": "serverless-plugin-cloudwatch-sumologic",
-        "description": "Plugin which auto-subscribes a log delivery lambda function to lambda log groups created by serverless",
-        "githubUrl": "https://github.com/ACloudGuru/serverless-plugin-cloudwatch-sumologic",
-        "status": "active"
-    },
-    {
-        "name": "serverless-plugin-aws-alerts",
-        "description": "A Serverless plugin to easily add CloudWatch alarms to functions",
-        "githubUrl": "https://github.com/ACloudGuru/serverless-plugin-aws-alerts",
-        "status": "active"
-    },
-    {
-        "name": "serverless-plugin-package-dotenv-file",
-        "description": "A Serverless plugin to copy a .env file into the serverless package",
-        "githubUrl": "https://github.com/ACloudGuru/serverless-plugin-package-dotenv-file",
-        "status": "active"
-    },
-    {
-        "name": "serverless-command-line-event-args",
-        "description": "This module is Serverless Framework plugin. Event JSON passes to your Lambda function in commandline.",
-        "githubUrl": "https://github.com/horike37/serverless-command-line-event-args",
-        "status": "active"
-    },
-    {
-        "name": "serverless-dynamodb-client",
-        "description": "This Serverless 0.5.x plugin help you to call AWS Dynamodb SDK without switching between different dynamodb instances, whether you work with Dynamodb local or online in AWS.",
-        "githubUrl": "https://github.com/99xt/serverless-dynamodb-client",
-        "status": "active"
-    },
-    {
-        "name": "serverless-dynamodb-local",
-        "description": "Serverless Dynamodb Local Plugin - Allows to run dynamodb locally for serverless",
-        "githubUrl": "https://github.com/99xt/serverless-dynamodb-local",
-        "status": "active"
-    },
-    {
-        "name": "serverless-dynamodb-fixtures",
-        "description": "Serverless Dynamodb Fixtures - Allows to load data on DynamoDB tables",
-        "githubUrl": "https://github.com/chechu/serverless-dynamodb-fixtures",
-        "status": "active"
-    },
-    {
-        "name": "serverless-dynamo-stream-plugin",
-        "description": "Creates and connects DynamoDB streams for pre-existing tables with AWS Lambdas using Serverless.",
-        "githubUrl": "https://github.com/commandeer/open/tree/development/serverless-dynamo-stream-plugin",
-        "status": "active"
-    },
-    {
-        "name": "serverless-offline",
-        "description": "Emulate AWS λ and API Gateway locally when developing your Serverless project",
-        "githubUrl": "https://github.com/dherault/serverless-offline",
-        "status": "active"
-    },
-    {
-        "name": "serverless-offline-local-authorizers-plugin",
-        "description": "Serverless plugin for adding and mocking local authorizers when developing locally with serverless-offline.",
-        "githubUrl": "https://github.com/nlang/serverless-offline-local-authorizers-plugin",
-        "status": "active"
-    },
-    {
-        "name": "serverless-offline-ssm",
-        "description": "Read SSM parameters from a .env file instead of AWS",
-        "githubUrl": "https://github.com/janders223/serverless-offline-ssm",
-        "status": "active"
-    },
-    {
-        "name": "serverless-offline-direct-lambda",
-        "description": "Allow offline direct lambda-to-lambda interactions by exposing lambdas with no API Gateway event via HTTP.",
-        "githubUrl": "https://github.com/civicteam/serverless-offline-direct-lambda",
-        "status": "active"
-    },
-    {
-        "name": "serverless-offline-edge-lambda",
-        "description": "A plugin for the Serverless Framework that simulates the behavior of AWS CloudFront Edge Lambdas while developing offline",
-        "githubUrl": "https://github.com/evolv-ai/serverless-offline-edge-lambda",
-        "status": "active"
-    },
-    {
-        "name": "serverless-plugin-simulate",
-        "description": "Simulate AWS Lambda and API Gateway locally using Docker",
-        "githubUrl": "https://github.com/gertjvr/serverless-plugin-simulate",
-        "status": "active"
-    },
-    {
-        "name": "serverless-plugin-optimize",
-        "description": "Bundle with Browserify, transpile with Babel to ES5 and minify with Uglify your Serverless functions.",
-        "githubUrl": "https://github.com/FidelLimited/serverless-plugin-optimize",
-        "status": "active"
-    },
-    {
-        "name": "serverless-plugin-select",
-        "description": "Select which functions are to be deployed based on region and stage.",
-        "githubUrl": "https://github.com/FidelLimited/serverless-plugin-select",
-        "status": "active"
-    },
-    {
-        "name": "serverless-plugin-warmup",
-        "description": "Keep your lambdas warm during Winter.",
-        "githubUrl": "https://github.com/FidelLimited/serverless-plugin-warmup",
-        "status": "active"
-    },
-    {
-        "name": "serverless-plugin-aws-contributor-insights",
-        "description": "Support of AWS CloudWatch Contributor Insights",
-        "githubUrl": "https://github.com/kangcifong/serverless-plugin-aws-contributor-insights",
-        "status": "active"
-    },
-    {
-        "name": "serverless-plugin-browserify",
-        "description": "Speed up your node based lambda's",
-        "githubUrl": "https://github.com/doapp-ryanp/serverless-plugin-browserify",
-        "status": "active"
-    },
-    {
-        "name": "serverless-plugin-datadog",
-        "description": "Monitoring, tracing, and real-time metrics for your Lambda functions",
-        "githubUrl": "https://github.com/DataDog/serverless-plugin-datadog",
-        "status": "active"
-    },
-    {
-        "name": "serverless-plugin-diff",
-        "description": "Compares your local AWS CloudFormation templates against deployed ones.",
-        "githubUrl": "https://github.com/nicka/serverless-plugin-diff",
-        "status": "active"
-    },
-    {
-        "name": "serverless-run-function-plugin",
-        "description": "Run serverless function locally",
-        "githubUrl": "https://github.com/lithin/serverless-run-function-plugin",
-        "status": "active"
-    },
-    {
-        "name": "serverless-scriptable-plugin",
-        "description": "Customize Serverless behavior without writing a plugin.",
-        "githubUrl": "https://github.com/weixu365/serverless-scriptable-plugin",
-        "status": "active"
-    },
-    {
-        "name": "serverless-subscription-filter",
-        "description": "Serverless plugin to register subscription filter for Lambda logs. Register and pipe the logs of one lambda to another to process.",
-        "githubUrl": "https://github.com/blackevil245/serverless-subscription-filter",
-        "status": "active"
-    },
-    {
-        "name": "serverless-webpack",
-        "description": "Serverless plugin to bundle your lambdas with Webpack",
-        "githubUrl": "https://github.com/serverless-heaven/serverless-webpack",
-        "status": "active"
-    },
-    {
-        "name": "serverless-esbuild",
-        "description": "Serverless plugin to bundle JavaScript and TypeScript lambdas with esbuild - an extremely fast bundler and minifier",
-        "githubUrl": "https://github.com/floydspace/serverless-esbuild",
-        "status": "active"
-    },
-    {
-        "name": "serverless-wsgi",
-        "description": "Serverless plugin to deploy WSGI applications (Flask/Django/Pyramid etc.) and bundle Python packages",
-        "githubUrl": "https://github.com/logandk/serverless-wsgi",
-        "status": "active"
-    },
-    {
-        "name": "serverless-crypt",
-        "description": "Securing the secrets on Serverless Framework by AWS KMS encryption.",
-        "githubUrl": "https://github.com/marcy-terui/serverless-crypt",
-        "status": "active"
-    },
-    {
-        "name": "serverless-plugin-multiple-responses",
-        "description": "Enable multiple content-types for Response template ",
-        "githubUrl": "https://github.com/silvermine/serverless-plugin-multiple-responses",
-        "status": "active"
-    },
-    {
-        "name": "serverless-plugin-include-dependencies",
-        "description": "This is a Serverless plugin that should make your deployed functions smaller.",
-        "githubUrl": "https://github.com/dougmoscrop/serverless-plugin-include-dependencies",
-        "status": "active"
-    },
-    {
-        "name": "serverless-mocha-plugin",
-        "description": "A Serverless Plugin for the Serverless Framework which adds support for test-driven development using Mocha",
-        "githubUrl": "https://github.com/SC5/serverless-mocha-plugin",
-        "status": "active"
-    },
-    {
-        "name": "serverless-modular",
-        "description": "Helps you deploy and manage multiple features with single root serverless file",
-        "githubUrl": "https://github.com/aa2kb/serverless-modular",
-        "status": "active"
-    },
-    {
-        "name": "serverless-jest-plugin",
-        "description": "A Serverless Plugin for the Serverless Framework which adds support for test-driven development using Jest",
-        "githubUrl": "https://github.com/SC5/serverless-jest-plugin",
-        "status": "active"
-    },
-    {
-        "name": "serverless-plugin-cfauthorizer",
-        "description": "This plugin allows you to define your own API Gateway Authorizers as the Serverless CloudFormation resources and apply them to HTTP endpoints.",
-        "githubUrl": "https://github.com/SC5/serverless-plugin-cfauthorizer",
-        "status": "active"
-    },
-    {
-        "name": "serverless-cloudformation-changesets",
-        "description": "Natively deploy to CloudFormation via Change sets, instead of directly. Allowing you to queue changes, and safely require escalated roles for final deployment.",
-        "githubUrl": "https://github.com/trek10inc/serverless-cloudformation-changesets",
-        "status": "active"
-    },
-    {
-        "name": "raml-serverless",
-        "description": "Serverless plugin to work with RAML API spec documents",
-        "githubUrl": "https://github.com/andrewcurioso/raml-serverless",
-        "status": "active"
-    },
-    {
-        "name": "serverless-python-requirements",
-        "description": "Serverless plugin to bundle Python packages",
-        "githubUrl": "https://github.com/UnitedIncome/serverless-python-requirements",
-        "status": "active"
-    },
-    {
-        "name": "serverless-ruby-layer",
-        "description": "A Serverless Plugin to auto deploy gems to AWS Layer using Gemfile",
-        "githubUrl": "https://github.com/navarasu/serverless-ruby-layer",
-        "status": "active"
-    },
-    {
-        "name": "serverless-multi-dotnet",
-        "description": "A serverless plugin to pack C# lambdas functions that are spread to multiple CS projects.",
-        "githubUrl": "https://github.com/tsibelman/serverless-multi-dotnet",
-        "status": "active"
-    },
-    {
-        "name": "serverless-dotnet",
-        "description": "A serverless plugin to run 'dotnet' commands as part of the deploy process",
-        "githubUrl": "https://github.com/fruffin/serverless-dotnet",
-        "status": "active"
-    },
-    {
-        "name": "serverless-enable-api-logs",
-        "description": "Enables Coudwatch logging for API Gateway events",
-        "githubUrl": "https://github.com/paulSambolin/serverless-enable-api-logs",
-        "status": "active"
-    },
-    {
-        "name": "serverless-python-individually",
-        "description": "A serverless framework plugin to install multiple lambda functions written in python",
-        "githubUrl": "https://github.com/cfchou/serverless-python-individually",
-        "status": "active"
-    },
-    {
-        "name": "serverless-plugin-subscription-filter",
-        "description": "A serverless plugin to register AWS CloudWatchLogs subscription filter",
-        "githubUrl": "https://github.com/tsub/serverless-plugin-subscription-filter",
-        "status": "active"
-    },
-    {
-        "name": "serverless-step-functions",
-        "description": "AWS Step Functions with Serverless Framework.",
-        "githubUrl": "https://github.com/horike37/serverless-step-functions",
-        "status": "active"
-    },
-    {
-        "name": "serverless-lambda-layer-packager",
-        "description": "A Serverless plugin that allows you to maintain your normal project structure when developing Lambda Layers.",
-        "githubUrl": "https://github.com/bramhoven/serverless-lambda-layer-packager",
-        "status": "active"
-    },
-    {
-        "name": "serverless-apigateway-service-proxy",
-        "description": "This Serverless Framewrok plugin supports the AWS service proxy integration feature of API Gateway.",
-        "githubUrl": "https://github.com/horike37/serverless-apigateway-service-proxy",
-        "status": "active"
-    },
-    {
-        "name": "serverless-package-customizer",
-        "description": "This allows you to customize packaging system of the Serverless Framework from a command line.",
-        "githubUrl": "https://github.com/horike37/serverless-package-customizer",
-        "status": "active"
-    },
-    {
-        "name": "serverless-package-location-customizer",
-        "description": "A serverless plugin to allow custom S3Bucket and S3Key path when packaging Lambda Functions and Layers.",
-        "githubUrl": "https://github.com/cipri-p/serverless-package-location-customizer",
-        "status": "active"
-    },
-    {
-        "name": "serverless-plugin-scripts",
-        "description": "Add scripting capabilities to the Serverless Framework",
-        "githubUrl": "https://github.com/mvila/serverless-plugin-scripts",
-        "status": "active"
-    },
-    {
-        "name": "serverless-plugin-bind-deployment-id",
-        "description": "A Serverless plugin to bind the randomly generated deployment resource to your custom resources",
-        "githubUrl": "https://github.com/jacob-meacham/serverless-plugin-bind-deployment-id",
-        "status": "active"
-    },
-    {
-        "name": "serverless-plugin-git-variables",
-        "description": "A Serverless plugin to expose git variables (branch name, HEAD description, full commit hash) to your serverless services",
-        "githubUrl": "https://github.com/jacob-meacham/serverless-plugin-git-variables",
-        "status": "active"
-    },
-    {
-        "name": "serverless-plugin-graphiql",
-        "description": "A Serverless plugin to run a local http server for graphiql and your graphql handler",
-        "githubUrl": "https://github.com/bencooling/serverless-plugin-graphiql",
-        "status": "active"
-    },
-    {
-        "name": "serverless-coffeescript",
-        "description": "A Serverless plugin to compile your CoffeeScript into JavaScript at deployment",
-        "githubUrl": "https://github.com/duanefields/serverless-coffeescript",
-        "status": "active"
-    },
-    {
-        "name": "serverless-plugin-lambda-dead-letter",
-        "description": "A Serverless plugin that can configure a lambda with a dead letter queue or topic",
-        "githubUrl": "https://github.com/gmetzker/serverless-plugin-lambda-dead-letter",
-        "status": "active"
-    },
-    {
-        "name": "serverless-plugin-encode-env-var-objects",
-        "description": "Serverless plugin to encode any environment variable objects.",
-        "githubUrl": "https://github.com/yonomi/serverless-plugin-encode-env-var-objects",
-        "status": "active"
-    },
-    {
-        "name": "serverless-dir-config-plugin",
-        "description": "EXPERIMENTAL - Serverless plugin to load function and resource definitions from a directory.",
-        "githubUrl": "https://github.com/economysizegeek/serverless-dir-config-plugin",
-        "status": "active"
-    },
-    {
-        "name": "serverless-cljs-plugin",
-        "description": "Enables Clojurescript as an implementation language for Lambda handlers",
-        "githubUrl": "https://github.com/nervous-systems/serverless-cljs-plugin",
-        "status": "active"
-    },
-    {
-        "name": "serverless-prune-plugin",
-        "description": "Deletes old versions of functions from AWS, preserving recent and aliased versions",
-        "githubUrl": "https://github.com/claygregory/serverless-prune-plugin",
-        "status": "active"
-    },
-    {
-        "name": "@unly/serverless-env-copy-plugin",
-        "description": "Fetch environment variables and write it to a .env file - Maintained fork from https://github.com/Jimdo/serverless-dotenv",
-        "githubUrl": "https://github.com/UnlyEd/serverless-env-copy-plugin",
-        "status": "active"
-    },
-    {
-        "name": "@unly/serverless-plugin-dynamodb-backups",
-        "description": "Configure automated DynamoDB \"On-Demand\" backups and manage backups lifecycle, powered by AWS Lambda",
-        "githubUrl": "https://github.com/UnlyEd/serverless-plugin-dynamodb-backups",
-        "status": "active"
-    },
-    {
-        "name": "serverless-convention",
-        "description": "Dynamically import resources by defining a convention, split up your yml",
-        "githubUrl": "https://github.com/LeoPlatform/serverless-convention",
-        "status": "active"
-    },
-    {
-        "name": "serverless-offline-scheduler",
-        "description": "Runs scheduled functions offline while integrating with serverless-offline",
-        "githubUrl": "https://github.com/ajmath/serverless-offline-scheduler",
-        "status": "active"
-    },
-    {
-        "name": "serverless-aws-alias",
-        "description": "This plugin enables use of AWS aliases on Lambda functions.",
-        "githubUrl": "https://github.com/serverless-heaven/serverless-aws-alias",
-        "status": "active"
-    },
-    {
-        "name": "serverless-plugin-webpack",
-        "description": "A serverless plugin to automatically bundle your functions individually with webpack",
-        "githubUrl": "https://github.com/goldwasserexchange/serverless-plugin-webpack",
-        "status": "active"
-    },
-    {
-        "name": "serverless-secret-baker",
-        "description": "A Serverless Framework Plugin for secure, performant, and deterministic secret management.",
-        "githubUrl": "https://github.com/vacasaoss/serverless-secret-baker",
-        "status": "active"
-    },
-    {
-        "name": "serverless-sqs-fifo",
-        "description": "A serverless plugin to handle creation of sqs fifo queue's in aws (stop-gap)",
-        "githubUrl": "https://github.com/vortarian/serverless-sqs-fifo",
-        "status": "active"
-    },
-    {
-        "name": "serverless-sqs-alarms-plugin",
-        "description": "Wrapper to setup CloudWatch Alarms on SQS queue length",
-        "githubUrl": "https://github.com/sbstjn/serverless-sqs-alarms-plugin",
-        "status": "active"
-    },
-    {
-        "name": "serverless-dotenv",
-        "description": "Fetch environment variables and write it to a .env file",
-        "githubUrl": "https://github.com/Jimdo/serverless-dotenv",
-        "status": "active"
-    },
-    {
-        "name": "serverless-haskell",
-        "description": "Deploying Haskell applications to AWS Lambda with Serverless",
-        "githubUrl": "https://github.com/seek-oss/serverless-haskell",
-        "status": "active"
-    },
-    {
-        "name": "serverless-hooks-plugin",
-        "description": "Run arbitrary commands on any lifecycle event in serverless",
-        "githubUrl": "https://github.com/uswitch/serverless-hooks-plugin",
-        "status": "active"
-    },
-    {
-        "name": "serverless-dynalite",
-        "description": "Run dynalite locally (no JVM, all JS) to simulate DynamoDB. Watch serverless.yml for table config updates.",
-        "githubUrl": "https://github.com/sdd/serverless-dynalite",
-        "status": "active"
-    },
-    {
-        "name": "serverless-apig-s3",
-        "description": "Serve static front-end content from S3 via the API Gateway and deploy client bundle to S3.",
-        "githubUrl": "https://github.com/sdd/serverless-apig-s3",
-        "status": "active"
-    },
-    {
-        "name": "serverless-plugin-typescript",
-        "description": "Serverless plugin for zero-config Typescript support.",
-        "githubUrl": "https://github.com/graphcool/serverless-plugin-typescript",
-        "status": "active"
-    },
-    {
-        "name": "serverless-parameters",
-        "description": "Add parameters to the generated cloudformation templates",
-        "githubUrl": "https://github.com/svdgraaf/serverless-parameters",
-        "status": "active"
-    },
-    {
-        "name": "serverless-git-commit-tracker",
-        "description": "Generates a version tracking file for web or API deployment containing the latest git commit version number, deployment stage, and date",
-        "githubUrl": "https://github.com/optimator999/serverless-git-commit-tracker",
-        "status": "active"
-    },
-    {
-        "name": "serverless-plugin-epsagon",
-        "description": "Distributed tracing that helps you monitor and troubleshoot your serverless applications.",
-        "githubUrl": "https://github.com/epsagon/serverless-plugin-epsagon",
-        "status": "active"
-    },
-    {
-        "name": "serverless-pseudo-parameters",
-        "description": "Use ${AWS::AccountId} and other cloudformation pseudo parameters in your serverless.yml values",
-        "githubUrl": "https://github.com/svdgraaf/serverless-pseudo-parameters",
-        "status": "active"
-    },
-    {
-        "name": "serverless-dynamodb-ttl",
-        "description": "Configure DynamoDB TTL in serverless.yml (until CloudFormation supports this).",
-        "githubUrl": "https://github.com/Jimdo/serverless-dynamodb-ttl",
-        "status": "active"
-    },
-    {
-        "name": "serverless-api-stage",
-        "description": "Serverless API Stage plugin, enables stage variables and logging for AWS API Gateway.",
-        "githubUrl": "https://github.com/leftclickben/serverless-api-stage",
-        "status": "active"
-    },
-    {
-        "name": "serverless-export-env",
-        "description": "Export environment variables into a .env file with automatic AWS CloudFormation reference resolution.",
-        "githubUrl": "https://github.com/arabold/serverless-export-env",
-        "status": "active"
-    },
-    {
-        "name": "serverless-package-python-functions",
-        "description": "Packaging Python Lambda functions with only the dependencies/requirements they need.",
-        "githubUrl": "https://github.com/ubaniabalogun/serverless-package-python-functions",
-        "status": "active"
-    },
-    {
-        "name": "serverless-plugin-iopipe",
-        "description": "See inside your Lambda functions with high fidelity metrics and monitoring.",
-        "githubUrl": "https://github.com/iopipe/serverless-plugin-iopipe",
-        "status": "active"
-    },
-    {
-        "name": "serverless-plugin-metric",
-        "description": "Creates dynamically AWS metric-filter resources with custom patterns",
-        "githubUrl": "https://github.com/alex20465/serverless-plugin-metric",
-        "status": "active"
-    },
-    {
-        "name": "serverless-sam",
-        "description": "Exports an AWS SAM template for a service created with the Serverless Framework.",
-        "githubUrl": "https://github.com/SAPessi/serverless-sam",
-        "status": "active"
-    },
-    {
-        "name": "serverless-vpc-discovery",
-        "description": "Serverless plugin for discovering VPC / Subnet / Security Group configuration by name.",
-        "githubUrl": "https://github.com/amplify-education/serverless-vpc-discovery",
-        "status": "active"
-    },
-    {
-        "name": "serverless-kubeless",
-        "description": "Serverless plugin for deploying functions to Kubeless.",
-        "githubUrl": "https://github.com/serverless/serverless-kubeless",
-        "status": "active"
-    },
-    {
-        "name": "serverless-kubeless-offline",
-        "description": "Simulates Kubeless NodeJS runtimes to run/call your functions offline using the Serverless Framework.",
-        "githubUrl": "https://github.com/usefulio/serverless-kubeless-offline",
-        "status": "active"
-    },
-    {
-        "name": "serverless-apigwy-binary",
-        "description": "Serverless plugin for configuring API Gateway to return binary responses",
-        "githubUrl": "https://github.com/ryanmurakami/serverless-apigwy-binary",
-        "status": "active"
-    },
-    {
-        "name": "serverless-plugin-browserifier",
-        "description": "Reduce the size and speed up your Node.js based lambda's using browserify.",
-        "githubUrl": "https://github.com/digitalmaas/serverless-plugin-browserifier",
-        "status": "active"
-    },
-    {
-        "name": "serverless-shell",
-        "description": "Drop to a runtime shell with all the environment variables set that you'd have in lambda.",
-        "githubUrl": "https://github.com/UnitedIncome/serverless-shell",
-        "status": "active"
-    },
-    {
-        "name": "serverless-stack-output",
-        "description": "Store output from your AWS CloudFormation Stack in JSON/YAML/TOML files, or to pass it to a JavaScript function for further processing.",
-        "githubUrl": "https://github.com/sbstjn/serverless-stack-output",
-        "status": "active"
-    },
-    {
-        "name": "serverless-gulp",
-        "description": "A thin task wrapper around @goserverless that allows you to automate build, test and deploy tasks using gulp",
-        "githubUrl": "https://github.com/rhythminme/serverless-gulp",
-        "status": "active"
-    },
-    {
-        "name": "serverless-google-cloudfunctions",
-        "description": "This plugin enables support for Google Cloud Functions within the Serverless Framework.",
-        "githubUrl": "https://github.com/serverless/serverless-google-cloudfunctions",
-        "status": "active"
-    },
-    {
-        "name": "serverless-azure-functions",
-        "description": "A Serverless plugin that adds Azure Functions support to the Serverless Framework.",
-        "githubUrl": "https://github.com/serverless/serverless-azure-functions",
-        "status": "active"
-    },
-    {
-        "name": "serverless-sentry",
-        "description": "Automatic monitoring of memory usage, execution timeouts and forwarding of Lambda errors to Sentry (https://sentry.io).",
-        "githubUrl": "https://github.com/arabold/serverless-sentry-plugin",
-        "status": "active"
-    },
-    {
-        "name": "serverless-env-generator",
-        "description": "Manage environment variables with YAML and load them with dotenv. Supports variable encryption with KMS, multiple stages and custom profiles.",
-        "githubUrl": "https://github.com/DieProduktMacher/serverless-env-generator",
-        "status": "active"
-    },
-    {
-        "name": "serverless-plugin-embedded-env-in-code",
-        "description": "Replace environment variables with static strings before deployment. It’s for Lambda@Edge.",
-        "githubUrl": "https://github.com/zaru/serverless-plugin-embedded-env-in-code",
-        "status": "active"
-    },
-    {
-        "name": "serverless-local-dev-server",
-        "description": "Speeds up development of Alexa Skills, Chatbots and APIs by exposing your functions as local HTTP endpoints and mapping received events.",
-        "githubUrl": "https://github.com/DieProduktMacher/serverless-local-dev-server",
-        "status": "active"
-    },
-    {
-        "name": "serverless-plugin-stack-config",
-        "description": "A serverless plugin to manage configurations for a stack across micro-services.",
-        "githubUrl": "https://github.com/rawphp/serverless-plugin-stack-config",
-        "status": "active"
-    },
-    {
-        "name": "serverless-plugin-elastic-beanstalk",
-        "description": "A serverless plugin to deploy applications to AWS ElasticBeanstalk.",
-        "githubUrl": "https://github.com/rawphp/serverless-plugin-elastic-beanstalk",
-        "status": "active"
-    },
-    {
-        "name": "serverless-s3-local",
-        "description": "A serverless plugin to run a S3 clone on your local machine",
-        "githubUrl": "https://github.com/ar90n/serverless-s3-local",
-        "status": "active"
-    },
-    {
-        "name": "serverless-s3-remover",
-        "description": "A serverless plugin to make s3 buckets empty before deleting cloudformation stack when ```sls remove```",
-        "githubUrl": "https://github.com/sinofseven/serverless-s3-remover",
-        "status": "active"
-    },
-    {
-        "name": "serverless-dynamodb-autoscaling",
-        "description": "Configure Amazon DynamoDB's native Auto Scaling for your table capacities.",
-        "githubUrl": "https://github.com/sbstjn/serverless-dynamodb-autoscaling",
-        "status": "active"
-    },
-    {
-        "name": "serverless-plugin-bespoken",
-        "description": "Creates a local server and a proxy so you don't have to deploy anytime you want to test your code",
-        "githubUrl": "https://github.com/bespoken/serverless-plugin-bespoken",
-        "status": "active"
-    },
-    {
-        "name": "serverless-s3bucket-sync",
-        "description": "Sync a local folder with a S3 bucket after sls deploy",
-        "githubUrl": "https://github.com/sbstjn/serverless-s3bucket-sync",
-        "status": "active"
-    },
-    {
-        "name": "serverless-s3-sync",
-        "description": "A plugin to sync local directories and S3 prefixes for Serverless Framework,",
-        "githubUrl": "https://github.com/k1LoW/serverless-s3-sync",
-        "status": "active"
-    },
-    {
-        "name": "serverless-build-client",
-        "description": "Build your static website with environment variables defined in serverless.yml",
-        "githubUrl": "https://github.com/tgfischer/serverless-build-client",
-        "status": "active"
-    },
-    {
-        "name": "serverless-nested-stack",
-        "description": "A plugin to Workaround for Cloudformation 200 resource limit",
-        "githubUrl": "https://github.com/jagdish-176/serverless-nested-stack",
-        "status": "active"
-    },
-    {
-        "name": "serverless-plugin-common-excludes",
-        "description": "Adds commonly excluded files to package.excludes",
-        "githubUrl": "https://github.com/dougmoscrop/serverless-plugin-common-excludes",
-        "status": "active"
-    },
-    {
-        "name": "serverless-plugin-custom-domain",
-        "description": "Reliably sets a BasePathMapping to an API Gateway Custom Domain",
-        "githubUrl": "https://github.com/dougmoscrop/serverless-plugin-custom-domain",
-        "status": "active"
-    },
-    {
-        "name": "serverless-plugin-split-stacks",
-        "description": "Migrate certain resources to nested stacks",
-        "githubUrl": "https://github.com/dougmoscrop/serverless-plugin-split-stacks",
-        "status": "active"
-    },
-    {
-        "name": "serverless-plugin-log-subscription",
-        "description": "Adds a CloudWatch LogSubscription for functions",
-        "githubUrl": "https://github.com/dougmoscrop/serverless-plugin-log-subscription",
-        "status": "active"
-    },
-    {
-        "name": "serverless-cf-vars",
-        "description": "Enables use of AWS pseudo functions and Fn::Sub string substitution",
-        "githubUrl": "https://gitlab.com/kabo/serverless-cf-vars",
-        "status": "active"
-    },
-    {
-        "name": "serverless-apigateway-plugin",
-        "description": "Configure the AWS api gateway: Binary support, Headers and Body template mappings",
-        "githubUrl": "https://github.com/GFG/serverless-apigateway-plugin",
-        "status": "active"
-    },
-    {
-        "name": "serverless-plugin-deploy-environment",
-        "description": "Plugin to manage deployment environment across stages",
-        "githubUrl": "https://github.com/DopplerLabs/serverless-plugin-deploy-environment",
-        "status": "active"
-    },
-    {
-        "name": "serverless-import-config-plugin",
-        "description": "Import YAML files in serverless.yaml config file",
-        "githubUrl": "https://github.com/KrysKruk/serverless-import-config-plugin",
-        "status": "active"
-    },
-    {
-        "name": "serverless-plugin-aws-resolvers",
-        "description": "Resolves variables from ESS, RDS, or Kinesis for serverless services",
-        "githubUrl": "https://github.com/DopplerLabs/serverless-plugin-aws-resolvers",
-        "status": "active"
-    },
-    {
-        "name": "serverless-plugin-offline-kinesis-events",
-        "description": "Plugin that works with serverless-offline to allow offline testing of serverless functions that are triggered by Kinesis events.",
-        "githubUrl": "https://github.com/DopplerLabs/serverless-plugin-offline-kinesis-events",
-        "status": "active"
-    },
-    {
-        "name": "serverless-micro",
-        "description": "Plugin to help manage multiple micro services under one main service.",
-        "githubUrl": "https://github.com/barstoolsports/serverless-micro",
-        "status": "active"
-    },
-    {
-        "name": "serverless-api-cloudfront",
-        "description": "Plugin that adds CloudFront distribution in front of your API Gateway for custom domain, CDN caching and access log.",
-        "githubUrl": "https://github.com/Droplr/serverless-api-cloudfront",
-        "status": "active"
-    },
-    {
-        "name": "serverless-offline-sns",
-        "description": "Serverless plugin to run a local SNS server and call serverless SNS handlers with events notifications.",
-        "githubUrl": "https://github.com/mj1618/serverless-offline-sns",
-        "status": "active"
-    },
-    {
-        "name": "serverless-stage-manager",
-        "description": "Super simple Serverless plugin for validating stage names before deployment",
-        "githubUrl": "https://github.com/jeremydaly/serverless-stage-manager",
-        "status": "active"
-    },
-    {
-        "name": "serverless-spa",
-        "description": "Serverless plugin to deploy your website to AWS S3 using Webpack to bundle it.",
-        "githubUrl": "https://github.com/gilmarsquinelato/serverless-spa",
-        "status": "active"
-    },
-    {
-        "name": "serverless-aws-nested-stacks",
-        "description": "Yet another AWS nested stack plugin!",
-        "githubUrl": "https://github.com/concon121/serverless-plugin-nested-stacks",
-        "status": "active"
-    },
-    {
-        "name": "serverless-aws-resource-names",
-        "description": "Serverless plugin to alter the default naming conventions for sls resources via a simple mapping file.",
-        "githubUrl": "https://github.com/concon121/serverless-plugin-aws-resource-names",
-        "status": "active"
-    },
-    {
-        "name": "serverless-attach-managed-policy",
-        "description": "A Serverless plugin to automatically attach an AWS Managed IAM Policy (or Policies) to all IAM Roles created by the Service.",
-        "githubUrl": "https://github.com/Nordstrom/serverless-attach-managed-policy",
-        "status": "active"
-    },
-    {
-        "name": "serverless-plugin-reducer",
-        "description": "Reduce Node.js lambda package so it contains only lambda dependencies",
-        "githubUrl": "https://github.com/medikoo/serverless-plugin-reducer",
-        "status": "active"
-    },
-    {
-        "name": "serverless-plugin-transpiler",
-        "description": "Transpile lambda files during packaging step",
-        "githubUrl": "https://github.com/medikoo/serverless-plugin-transpiler",
-        "status": "active"
-    },
-    {
-        "name": "serverless-plugin-dynamodb-autoscaling",
-        "description": "Auto generate auto scaling configuration for configured DynamoDB tables",
-        "githubUrl": "https://github.com/medikoo/serverless-plugin-dynamodb-autoscaling",
-        "status": "active"
-    },
-    {
-        "name": "serverless-plugin-vpc-eni-cleanup",
-        "description": "Automatic cleanup of VPC network interfaces on stage removal",
-        "githubUrl": "https://github.com/medikoo/serverless-plugin-vpc-eni-cleanup",
-        "status": "active"
-    },
-    {
-        "name": "serverless-plugin-tracer",
-        "description": "Trace serverless hooks as they execute",
-        "githubUrl": "https://github.com/enykeev/serverless-plugin-tracer/",
-        "status": "active"
-    },
-    {
-        "name": "serverless-plugin-stackstorm",
-        "description": "Reusable Functions from StackStorm Exchange",
-        "githubUrl": "https://github.com/StackStorm/serverless-plugin-stackstorm",
-        "status": "active"
-    },
-    {
-        "name": "serverless-iot-local",
-        "description": "AWS Iot events with serverless-offline",
-        "githubUrl": "https://github.com/tradle/serverless-iot-local",
-        "status": "active"
-    },
-    {
-        "name": "serverless-sns-filter",
-        "description": "Serverless plugin to add SNS Subscription Filters to events",
-        "githubUrl": "https://github.com/MechanicalRock/serverless-sns-filter",
-        "status": "active"
-    },
-    {
-        "name": "serverless-plugin-tagsns",
-        "description": "Serverless plugin to add Tags to SNS Topics",
-        "githubUrl": "https://github.com/ManoManoTech/serverless-plugin-tagsns",
-        "status": "active"
-    },
-    {
-        "name": "serverless-reqvalidator-plugin",
-        "description": "Serverless plugin to add request validator to API Gateway methods",
-        "githubUrl": "https://github.com/RafPe/serverless-reqvalidator-plugin",
-        "status": "active"
-    },
-    {
-        "name": "serverless-plugin-conditional-functions",
-        "description": "A plugin that allows adding simple feature flag per function via a boolean condition.",
-        "githubUrl": "https://github.com/go-dima/serverless-plugin-conditional-functions",
-        "status": "active"
-    },
-    {
-        "name": "serverless-ephemeral",
-        "description": "Build and include custom stateless libraries for any language",
-        "githubUrl": "https://github.com/Accenture/serverless-ephemeral",
-        "status": "active"
-    },
-    {
-        "name": "serverless-content-encoding",
-        "description": "Enable Content Encoding in AWS API Gateway during deployment",
-        "githubUrl": "https://github.com/dong-dohai/serverless-content-encoding",
-        "status": "active"
-    },
-    {
-        "name": "serverless-s3-encryption",
-        "description": "Set or remove the encryption settings on your s3 buckets",
-        "githubUrl": "https://github.com/tradle/serverless-s3-encryption",
-        "status": "active"
-    },
-    {
-        "name": "serverless-plugin-inject-dependencies",
-        "description": "Painlessly deploy serverless projects with only the required dependencies.",
-        "githubUrl": "https://github.com/loanmarket/serverless-plugin-inject-dependencies",
-        "status": "active"
-    },
-    {
-        "name": "serverless-plugin-provider-groups",
-        "description": "A plugin to allow management of grouped settings within large serverless projects.",
-        "githubUrl": "https://github.com/loanmarket/serverless-plugin-provider-groups",
-        "status": "active"
-    },
-    {
-        "name": "serverless-cloudformation-resource-counter",
-        "description": "A plugin to count the resources generated in the AWS CloudFormation stack after deployment.",
-        "githubUrl": "https://github.com/drexler/serverless-cloudformation-resource-counter",
-        "status": "active"
-    },
-    {
-        "name": "serverless-iam-roles-per-function",
-        "description": "Serverless Plugin for easily defining IAM roles per function via the use of iamRoleStatements at the function level.",
-        "githubUrl": "https://github.com/functionalone/serverless-iam-roles-per-function",
-        "status": "active"
-    },
-    {
-        "name": "serverless-functions-base-path",
-        "description": "Easily define a base path where your serverless functions are located.",
-        "githubUrl": "https://github.com/kevinrambaud/serverless-functions-base-path",
-        "status": "active"
-    },
-    {
-        "name": "serverless-static",
-        "description": "Easily serve files from a folder while developing on localhost with the serverless-offline plugin",
-        "githubUrl": "https://github.com/iliasbhal/serverless-static",
-        "status": "active"
-    },
-    {
-        "name": "serverless-plugin-static",
-        "description": "Serving static files locally with serverless-offline or a standalone command",
-        "githubUrl": "https://github.com/a-pavlenko/serverless-plugin-static",
-        "status": "active"
-    },
-    {
-        "name": "serverless-plugin-node-shim",
-        "description": "Serverless plugin to run your functions in nodejs version (8 LTS, 9+) on aws lambda",
-        "githubUrl": "https://github.com/jzimmek/serverless-plugin-node-shim",
-        "status": "active"
-    },
-    {
-        "name": "serverless-sagemaker-groundtruth",
-        "description": "Serverless Plugin with AWS Sagemaker Groundtruth utilities (local template testing, e2e tests ...)",
-        "githubUrl": "https://github.com/piercus/serverless-sagemaker-groundtruth",
-        "status": "active"
-    },
-    {
-        "name": "serverless-local-environment",
-        "description": "Serverless plugin to set local environment variables and remote environment variable to different values",
-        "githubUrl": "https://github.com/piercus/serverless-local-environment",
-        "status": "active"
-    },
-    {
-        "name": "serverless-offline-schedule",
-        "description": "Emulate schedule events locally when developing your Serverless project",
-        "githubUrl": "https://github.com/Meemaw/serverless-offline-schedule",
-        "status": "active"
-    },
-    {
-        "name": "serverless-cloudformation-sub-variables",
-        "description": "Serverless framework plugin for easily supporting AWS CloudFormation Sub function variables",
-        "githubUrl": "https://github.com/santiagocardenas/serverless-cloudformation-sub-variables",
-        "status": "active"
-    },
-    {
-        "name": "serverless-sthree-env",
-        "description": "Serverless plugin to get config from a json formatted file in S3 and copy them to environment variable",
-        "githubUrl": "https://github.com/StyleTributeIT/serverless-sthree-env",
-        "status": "active"
-    },
-    {
-        "name": "serverless-plugin-canary-deployments",
-        "description": "A Serverless plugin to implement canary deployments of Lambda functions",
-        "githubUrl": "https://github.com/davidgf/serverless-plugin-canary-deployments",
-        "status": "active"
-    },
-    {
-        "name": "serverless-go-build",
-        "description": "Build go source files (or public functions) using yml definition file",
-        "githubUrl": "https://github.com/sean9keenan/serverless-go-build",
-        "status": "active"
-    },
-    {
-        "name": "serverless-local-schedule",
-        "description": "Schedule AWS CloudWatch Event based invocations in local time(with DST support!)",
-        "githubUrl": "https://github.com/UnitedIncome/serverless-local-schedule",
-        "status": "active"
-    },
-    {
-        "name": "go-serverless",
-        "description": "GoFormation for Serverless. Create serverless configs with Go Structs.",
-        "githubUrl": "https://github.com/thepauleh/goserverless",
-        "status": "active"
-    },
-    {
-        "name": "serverless-tag-sqs",
-        "description": "Serverless plugin to tag SQS - Simple Queue Service",
-        "githubUrl": "https://github.com/gfragoso/serverless-tag-sqs",
-        "status": "active"
-    },
-    {
-        "name": "serverless-express",
-        "description": "Making express app development compatible with serverless framework.",
-        "githubUrl": "https://github.com/mikestaub/serverless-express",
-        "status": "active"
-    },
-    {
-        "name": "serverless-aliyun-function-compute",
-        "description": "Serverless Alibaba Cloud Function Compute Plugin",
-        "githubUrl": "https://github.com/aliyun/serverless-aliyun-function-compute",
-        "status": "active"
-    },
-    {
-        "name": "serverless-apib-validator",
-        "description": "Validate that an API Blueprint has full coverage over a Serverless config",
-        "githubUrl": "https://github.com/onlicar/serverless-apib-validator",
-        "status": "active"
-    },
-    {
-        "name": "serverless-package-common",
-        "description": "Deploy microservice Python Serverless services with common code",
-        "githubUrl": "https://github.com/onlicar/serverless-package-common",
-        "status": "active"
-    },
-    {
-        "name": "serverless-tag-api-gateway",
-        "description": "Serverless plugin to tag API Gateway",
-        "githubUrl": "https://github.com/gfragoso/serverless-tag-api-gateway",
-        "status": "active"
-    },
-    {
-        "name": "serverless-tag-cloud-watch-logs",
-        "description": "Serverless plugin to tag CloudWatchLogs",
-        "githubUrl": "https://github.com/gfragoso/serverless-tag-cloud-watch-logs",
-        "status": "active"
-    },
-    {
-        "name": "serverless-create-global-dynamodb-table",
-        "description": "Serverless plugin to create dynamodb global tables",
-        "githubUrl": "https://github.com/rrahul963/serverless-create-global-dynamodb-table",
-        "status": "active"
-    },
-    {
-        "name": "serverless-ding",
-        "description": "Serverless plugin to audibly alert user after deployment",
-        "githubUrl": "https://github.com/sidgonuts/serverless-ding",
-        "status": "active"
-    },
-    {
-        "name": "serverless-ignore",
-        "description": "Serverless plugin to ignore files (.slsignore)",
-        "githubUrl": "https://github.com/nya1/serverless-ignore",
-        "status": "active"
-    },
-    {
-        "name": "serverless-add-api-key",
-        "description": "Serverless plugin to add same api key for multiple serverless services i.e. to re-use apikey across multiple api gateway apis.",
-        "githubUrl": "https://github.com/rrahul963/serverless-add-api-key",
-        "status": "active"
-    },
-    {
-        "name": "serverless-puresec-cli",
-        "description": "Serverless Plugin for magically creating IAM roles that are least privileged per function.",
-        "githubUrl": "https://github.com/puresec/serverless-puresec-cli",
-        "status": "active"
-    },
-    {
-        "name": "serverless-dependson-plugin",
-        "description": "Serverless plugin that automatically generates DependsOn references for AWS Lambdas to prevent AWS RequestLimitExceeded errors.",
-        "githubUrl": "https://github.com/bwinant/serverless-dependson-plugin",
-        "status": "active"
-    },
-    {
-        "name": "serverless-plugin-colocate",
-        "description": "Serverless Plugin to keep your configuration next to your code.",
-        "githubUrl": "https://github.com/aronim/serverless-plugin-colocate",
-        "status": "active"
-    },
-    {
-        "name": "serverless-plugin-fastdeploy",
-        "description": "Serverless Plugin to perform fast deployments for large service packages.",
-        "githubUrl": "https://github.com/aronim/serverless-plugin-fastdeploy",
-        "status": "active"
-    },
-    {
-        "name": "serverless-plugin-parent",
-        "description": "Serverless Plugin that allows you to keep common configuration in a parent serverless.yml",
-        "githubUrl": "https://github.com/aronim/serverless-plugin-parent",
-        "status": "active"
-    },
-    {
-        "name": "serverless-plugin-registry",
-        "description": "Serverless plugin to register function names with AWS SSM Parameter Store.",
-        "githubUrl": "https://github.com/aronim/serverless-plugin-registry",
-        "status": "active"
-    },
-    {
-        "name": "serverless-plugin-offline-dynamodb-stream",
-        "description": "Serverless Plugin for emulating dynamodb stream triggering lambda functions offline",
-        "githubUrl": "https://github.com/orchestrated-io/serverless-plugin-offline-dynamodb-stream",
-        "status": "active"
-    },
-    {
-        "name": "serverless-basic-authentication",
-        "description": "Serverless Plugin for adding Basic Authentication to your api",
-        "githubUrl": "https://github.com/svdgraaf/serverless-basic-authentication",
-        "status": "active"
-    },
-    {
-        "name": "serverless-rust",
-        "description": "Deploy Rustlang applications to AWS Lambda",
-        "githubUrl": "https://github.com/softprops/serverless-rust",
-        "status": "active"
-    },
-    {
-        "name": "serverless-oncall",
-        "description": "Easily manage oncall for your serverless services",
-        "githubUrl": "https://github.com/softprops/serverless-oncall",
-        "status": "active"
-    },
-    {
-        "name": "serverless-cognito-add-custom-attributes",
-        "description": "Serverless Plugin for adding custom attributes to an existing CloudFormation-managed CognitoUserPool and CognitoUserPoolClient without losing all your users",
-        "githubUrl": "https://github.com/GetWala/serverless-cognito-add-custom-attributes",
-        "status": "active"
-    },
-    {
-        "name": "serverless-plugin-ifelse",
-        "description": "A Serverless Plugin to write If Else conditions in serverless YAML file",
-        "githubUrl": "https://github.com/anantab/serverless-plugin-ifelse",
-        "status": "active"
-    },
-    {
-        "name": "serverless-print-dots",
-        "description": "A Serverless plugin for printing dots in Serverless log during deployment to indicate progress and prevent timeouts in CI/CD platforms.",
-        "githubUrl": "https://github.com/amirklick/serverless-print-dots",
-        "status": "active"
-    },
-    {
-        "name": "serverless-es-logs",
-        "description": "A Serverless plugin to transport logs to ElasticSearch",
-        "githubUrl": "https://github.com/daniel-cottone/serverless-es-logs",
-        "status": "active"
-    },
-    {
-        "name": "serverless-package-external",
-        "description": "A Serverless plugin to add external folders to the deploy package",
-        "githubUrl": "https://github.com/epsagon/serverless-package-external",
-        "status": "active"
-    },
-    {
-        "name": "serverless-consul-variables",
-        "description": "Retrieve serverless variables from Consul kv",
-        "githubUrl": "https://github.com/zephrax/serverless-consul-variables",
-        "status": "active"
-    },
-    {
-        "name": "serverless-iot-offline",
-        "description": "Serverless plugin that emulates AWS IoT service",
-        "githubUrl": "https://github.com/mitipi/serverless-iot-offline",
-        "status": "active"
-    },
-    {
-        "name": "serverless-ngrok-tunnel",
-        "description": "Serverless plugin that creates ngrok public tunnel on localhost",
-        "githubUrl": "https://github.com/mitipi/serverless-ngrok-tunnel",
-        "status": "active"
-    },
-    {
-        "name": "serverless-oauth-scopes",
-        "description": "A serverless plugin to set OAuth Scopes on APIGateway methods",
-        "githubUrl": "https://github.com/birdcatcher/serverless-oauth-scopes",
-        "status": "active"
-    },
-    {
-        "name": "@haftahave/serverless-ses-template",
-        "description": "A serveless plugin that allows automatically creating, updating and removing AWS SES Templates using a configuration file and keeps your AWS SES Templates synced with your configuration file.",
-        "githubUrl": "https://github.com/haftahave/serverless-ses-template",
-        "status": "active"
-    },
-    {
-        "name": "serverless-api-gateway-caching",
-        "description": "Serverless plugin which configures API Gateway caching",
-        "githubUrl": "https://github.com/DianaIonita/serverless-api-gateway-caching",
-        "status": "active"
-    },
-    {
-        "name": "serverless-api-gateway-throttling",
-        "description": "Serverless plugin which configures throttling for API Gateway endpoints",
-        "githubUrl": "https://github.com/DianaIonita/serverless-api-gateway-throttling",
-        "status": "active"
-    },
-    {
-        "name": "serverless-vpc-plugin",
-        "description": "Serverless plugin to create a VPC",
-        "githubUrl": "https://github.com/smoketurner/serverless-vpc-plugin",
-        "status": "active"
-    },
-    {
-        "name": "serverless-plugin-monorepo",
-        "description": "A serverless plugin that allows use of serverless in a mono repo. Avoids needing to use nohoist by automatic symlinking of all dependencies.",
-        "githubUrl": "https://github.com/Butterwire/serverless-plugin-monorepo",
-        "status": "active"
-    },
-    {
-        "name": "serverless-version-tracker",
-        "description": "A serverless plugin for tracking deployed versions of your code.",
-        "githubUrl": "https://github.com/danepowell/serverless-version-tracker",
-        "status": "active"
-    },
-    {
-        "name": "serverless-confirm-command",
-        "description": "Make commands (and provider-specific options) requiring confirmation before execution.",
-        "githubUrl": "https://github.com/teddy-gustiaux/serverless-confirm-command",
-        "status": "active"
-    },
-    {
-        "name": "serverless-workspaces-plugin",
-        "description": "Resolve and Symlink hoisted dependencies when individually packaging each function",
-        "githubUrl": "https://github.com/sergioramos/serverless-workspaces-plugin",
-        "status": "inactive"
-    },
-    {
-        "name": "serverless-cloudflare-workers",
-        "description": "A serverless plugin allowing you to integrate with [Cloudflare Workers](https://cloudflareworkers.com/#12a9195720fe4ed660949efdbd9c0219:https://tutorial.cloudflareworkers.com)",
-        "githubUrl": "https://github.com/cloudflare/serverless-cloudflare-workers",
-        "status": "active"
-    },
-    {
-        "name": "@endemolshinegroup/serverless-dynamodb-autoscaler",
-        "description": "Autoscale DynamoDB resources with a single AWS AutoScalingPlan",
-        "githubUrl": "https://github.com/EndemolShineGroup/serverless-dynamodb-autoscaler",
-        "status": "active"
-    },
-    {
-        "name": "serverless-plugin-decouple",
-        "description": "Remove ImportValue dependencies by replacing them with the actual values in order to update base exports",
-        "githubUrl": "https://github.com/mutual-of-enumclaw/serverless-plugin-decouple",
-        "status": "active"
-    },
-    {
-        "name": "serverless-docker-artifacts",
-        "description": "Build your artifacts within docker container.",
-        "githubUrl": "https://github.com/Suor/serverless-docker-artifacts",
-        "status": "active"
-    },
-    {
-        "name": "serverless-tesseract",
-        "description": "Add Tesseract OCR Engine to your build.",
-        "githubUrl": "https://github.com/Suor/serverless-tesseract",
-        "status": "active"
-    },
-    {
-        "name": "aws-cognito-idp-userpool-domain",
-        "description": "Manage (add and remove) aws hosted domain on Cognito Userpools",
-        "githubUrl": "https://github.com/rubentrancoso/aws-cognito-idp-userpool-domain",
-        "status": "active"
-    },
-    {
-        "name": "serverless-parcel",
-        "description": "A Serverless plugin to bundle your functions and assets with Parcel Bundler",
-        "githubUrl": "https://github.com/johnagan/serverless-parcel",
-        "status": "active"
-    },
-    {
-        "name": "serverless-vault-plugin",
-        "description": "A Serverless plugin to retrieve passwords from vault and encrypt to kms",
-        "githubUrl": "https://github.com/Rondineli/serverless-vault-plugin",
-        "status": "active"
-    },
-    {
-        "name": "serverless-function-gateway",
-        "description": "Publish AWS Lambda functions to selfhosted [function-gateway](https://github.com/KennethWussmann/function-gateway).",
-        "githubUrl": "https://github.com/KennethWussmann/serverless-function-gateway",
-        "status": "active"
-    },
-    {
-        "name": "serverless-function-outputs",
-        "description": "Adds function Name and ARN outputs without version suffix",
-        "githubUrl": "https://github.com/RogerBarreto/serverless-function-outputs",
-        "status": "active"
-    },
-    {
-        "name": "serverless-kms-grants",
-        "description": "Create and revoke grants for AWS Lambda functions to use KMS keys.",
-        "githubUrl": "https://github.com/deep-security/serverless-kms-grants",
-        "status": "active"
-    },
-    {
-        "name": "serverless-rack",
-        "description": "Serverless plugin to deploy Ruby Rack applications (Sinatra/Padrino/Cuba etc.)",
-        "githubUrl": "https://github.com/logandk/serverless-rack",
-        "status": "active"
-    },
-    {
-        "name": "serverless-ruby-package",
-        "description": "Improves packaging and deploying gems for Ruby services",
-        "githubUrl": "https://github.com/joshuaflanagan/serverless-ruby-package",
-        "status": "active"
-    },
-    {
-        "name": "serverless-plugin-parcel",
-        "description": "Serverless Parcel plugin with watch mode and serverless-offline support",
-        "githubUrl": "https://github.com/threadheap/serverless-plugin-parcel",
-        "status": "active"
-    },
-    {
-        "name": "serverless-plugin-tree-shake",
-        "description": "Shake the dependency tree and only package files needed",
-        "githubUrl": "https://github.com/sergioramos/serverless-plugin-tree-shake",
-        "status": "active"
-    },
-    {
-        "name": "serverless-plugin-typescript-express",
-        "description": "Serverless plugin Typescript support with express integration",
-        "githubUrl": "https://github.com/eliasjcjunior/serverless-plugin-typescript-express",
-        "status": "active"
-    },
-    {
-        "name": "serverless-aws-static-file-handler",
-        "description": "An easy way to host the front-end of your web applications on Serverless framework on AWS Lambda along with their APIs written in Serverless.",
-        "githubUrl": "https://github.com/activescott/serverless-aws-static-file-handler",
-        "status": "active"
-    },
-    {
-        "name": "serverless-http-invoker",
-        "description": "Locally invoke Serverless functions via their HTTP event as specified in Serverless.yml. It makes it easy to test not only your handler logic, but also ensures that you have your http events setup properly in serverless.yml without deploying.",
-        "githubUrl": "https://github.com/activescott/serverless-http-invoker",
-        "status": "active"
-    },
-    {
-        "name": "serverless-plugin-cloudwatch-dashboard",
-        "description": "Serverless plugin to generate AWS CloudWatch dashboard for AWS Lambda functions",
-        "githubUrl": "https://github.com/codecentric/serverless-plugin-cloudwatch-dashboard",
-        "status": "active"
-    },
-    {
-        "name": "serverless-create-dynamodb-global-tables-for-cf-stack",
-        "description": "Create and replicate global dynamodb tables",
-        "githubUrl": "https://github.com/Imran99/serverless-create-dynamodb-global-tables-for-cf-stack",
-        "status": "active"
-    },
-    {
-        "name": "serverless-tencent-scf",
-        "description": "Serverless framework provider plugin for Tencent SCF(Serverless Cloud Function)",
-        "githubUrl": "https://github.com/tencentyun/serverless-tencent-cloud-function",
-        "status": "active"
-    },
-    {
-        "name": "serverless-plugin-staging",
-        "description": "A plugin to restrict the deployment of resources or functions on a per stage basis",
-        "githubUrl": "https://github.com/icarus-sullivan/serverless-plugin-staging",
-        "status": "active"
-    },
-    {
-        "name": "serverless-fargate-tasks",
-        "description": "A plugin to run fargate tasks as part of your Serverless project",
-        "githubUrl": "https://github.com/svdgraaf/serverless-fargate-tasks",
-        "status": "active"
-    },
-    {
-        "name": "serverless-plugin-composed-vars",
-        "description": "A plugin that composes custom and environment variables based on the deployment stage",
-        "githubUrl": "https://github.com/chris-feist/serverless-plugin-composed-vars",
-        "status": "active"
-    },
-    {
-        "name": "serverless-multi-region-plugin",
-        "description": "A plugin for setting up a serverless API in AWS with turnkey multi-region failover",
-        "githubUrl": "https://github.com/unbill/serverless-multi-region-plugin",
-        "status": "active"
-    },
-    {
-        "name": "serverless-plugin-pubsub",
-        "description": "Simple pub/sub configuration with queueing for the Serverless Framework",
-        "githubUrl": "https://github.com/fivepapertigers/serverless-plugin-pubsub",
-        "status": "active"
-    },
-    {
-        "name": "serverless-import-apigateway",
-        "description": "Dynamically import an existing AWS API Gateway into your Serverless stack",
-        "githubUrl": "https://github.com/mikesouza/serverless-import-apigateway",
-        "status": "active"
-    },
-    {
-        "name": "serverless-associate-waf",
-        "description": "Associate a regional WAF with the AWS API Gateway used by your Serverless stack",
-        "githubUrl": "https://github.com/mikesouza/serverless-associate-waf",
-        "status": "active"
-    },
-    {
-        "name": "serverless-deployment-bucket",
-        "description": "Create and configure the custom Serverless deployment bucket",
-        "githubUrl": "https://github.com/mikesouza/serverless-deployment-bucket",
-        "status": "active"
-    },
-    {
-        "name": "serverless-manifest-plugin",
-        "description": "Generate manifest of api endpoints & stack outputs for consumption in other applications + service discovery",
-        "githubUrl": "https://github.com/DavidWells/serverless-manifest-plugin",
-        "status": "active"
-    },
-    {
-        "name": "serverless-local-kinesis",
-        "description": "Run a local kinesis and automatically fire events",
-        "githubUrl": "https://github.com/pidz-development/serverless-local-kinesis",
-        "status": "active"
-    },
-    {
-        "name": "serverless-nextjs-plugin",
-        "description": "Deploy serverless next apps with ease",
-        "githubUrl": "https://github.com/danielcondemarin/serverless-nextjs-plugin",
-        "status": "active"
-    },
-    {
-        "name": "serverless-plugin-tables",
-        "description": "Easily configure table resources, such as DynamoDB",
-        "githubUrl": "https://github.com/chris-feist/serverless-plugin-tables",
-        "status": "active"
-    },
-    {
-        "name": "serverless-iopipe-layers",
-        "description": "Monitor, observe and profile your AWS Lambda functions without a code change",
-        "githubUrl": "https://github.com/iopipe/serverless-iopipe-layers",
-        "status": "active"
-    },
-    {
-        "name": "serverless-cloudside-plugin",
-        "description": "Easily reference and use cloudside resources during local development and testing",
-        "githubUrl": "https://github.com/jeremydaly/serverless-cloudside-plugin",
-        "status": "active"
-    },
-    {
-        "name": "serverless-jetpack",
-        "description": "A faster JavaScript packager for Serverless applications",
-        "githubUrl": "https://github.com/FormidableLabs/serverless-jetpack",
-        "status": "active"
-    },
-    {
-        "name": "serverless-offline-http-mock",
-        "description": "Create mock responses to HTTP(S) requests for local development",
-        "githubUrl": "https://github.com/pianomansam/serverless-offline-http-mock",
-        "status": "active"
-    },
-    {
-        "name": "serverless-externals-plugin",
-        "description": "Only include listed node modules and their dependencies in Serverless, with support for Rollup and Webpack",
-        "githubUrl": "https://github.com/hansottowirtz/serverless-externals-plugin",
-        "status": "active"
-    },
-    {
-        "name": "api-gateway-stage-tag-plugin",
-        "description": "A shim to tag API Gateway stages until CloudFormation/Serverless support arrives.",
-        "githubUrl": "https://github.com/mikepatrick/api-gateway-stage-tag-plugin",
-        "status": "active"
-    },
-    {
-        "name": "serverless-api-compression",
-        "description": "Serverless plugin that enables/disables content compression setting in API Gateway",
-        "githubUrl": "https://github.com/evgenykireev/serverless-api-compression",
-        "status": "active"
-    },
-    {
-        "name": "serverless-aws-documentation",
-        "description": "Serverless 1.0 plugin to add documentation and models to the serverless generated API Gateway",
-        "githubUrl": "https://github.com/deliveryhero/serverless-aws-documentation",
-        "status": "active"
-    },
-    {
-        "name": "serverless-http",
-        "description": "Use your existing middleware framework (e.g. Express, Koa) in AWS Lambda",
-        "githubUrl": "https://github.com/dougmoscrop/serverless-http",
-        "status": "active"
-    },
-    {
-        "name": "serverless-snowflake-external-function-plugin",
-        "description": "Serverless Plugin for deploying Snowflake External Functions",
-        "githubUrl": "https://github.com/starschema/serverless-snowflake-external-function-plugin",
-        "status": "active"
-    },
-    {
-        "name": "serverless-mysql",
-        "description": "A module for managing MySQL connections at SERVERLESS scale",
-        "githubUrl": "https://github.com/jeremydaly/serverless-mysql",
-        "status": "active"
-    },
-    {
-        "name": "serverless-offline-kinesis",
-        "description": "This Serverless-offline-kinesis plugin emulates AWS λ and Kinesis streams on your local machine.",
-        "githubUrl": "https://github.com/CoorpAcademy/serverless-plugins/tree/master/packages/serverless-offline-kinesis",
-        "status": "active"
-    },
-    {
-        "name": "serverless-offline-python",
-        "description": "Emulate AWS λ and API Gateway locally when developing your Serverless project",
-        "githubUrl": "https://github.com/alhazmy13/serverless-offline-python",
-        "status": "active"
-    },
-    {
-        "name": "serverless-openapi-documentation",
-        "description": "Serverless 1.0 plugin to generate OpenAPI V3 documentation from serverless configuration",
-        "githubUrl": "https://github.com/temando/serverless-openapi-documentation",
-        "status": "active"
-    },
-    {
-        "name": "serverless-openwhisk",
-        "description": "Adds Apache OpenWhisk support to the Serverless Framework!",
-        "githubUrl": "https://github.com/serverless/serverless-openwhisk",
-        "status": "active"
-    },
-    {
-        "name": "serverless-plugin-cloudfront-lambda-edge",
-        "description": "Adds Lambda@Edge support to Serverless",
-        "githubUrl": "https://github.com/silvermine/serverless-plugin-cloudfront-lambda-edge",
-        "status": "active"
-    },
-    {
-        "name": "serverless-plugin-cronjob",
-        "description": "This plugin creates cronjobs out of your lambda functions.",
-        "githubUrl": "https://github.com/martinlindenberg/serverless-plugin-cronjob",
-        "status": "active"
-    },
-    {
-        "name": "serverless-plugin-custom-roles",
-        "description": "A Serverless plugin that makes creation of per function IAM roles easier.",
-        "githubUrl": "https://github.com/AntonBazhal/serverless-plugin-custom-roles",
-        "status": "active"
-    },
-    {
-        "name": "serverless-plugin-existing-s3",
-        "description": "Overcomes the CloudFormation limitation on attaching an event to an uncontrolled bucket, for Serverless.com 1.11.0+.",
-        "githubUrl": "https://github.com/matt-filion/serverless-external-s3-event",
-        "status": "active"
-    },
-    {
-        "name": "serverless-plugin-log-retention",
-        "description": "Control the retention of your serverless function's cloudwatch logs.",
-        "githubUrl": "https://github.com/ArtificerEntertainment/serverless-plugin-log-retention",
-        "status": "active"
-    },
-    {
-        "name": "serverless-plugin-newman",
-        "description": "A serverless plugin for newman.",
-        "githubUrl": "https://github.com/rawphp/serverless-plugin-newman",
-        "status": "active"
-    },
-    {
-        "name": "serverless-plugin-tracing",
-        "description": "Enables AWS X-Ray (https://aws.amazon.com/xray/) for the entire Serverless stack or individual functions.",
-        "githubUrl": "https://github.com/alex-murashkin/serverless-plugin-tracing",
-        "status": "active"
-    },
-    {
-        "name": "serverless-s3-deploy",
-        "description": "Plugin for serverless to deploy files to a variety of S3 Buckets",
-        "githubUrl": "https://github.com/funkybob/serverless-s3-deploy",
-        "status": "active"
-    },
-    {
-        "name": "serverless-scheduled-functions",
-        "description": "Schedule your serverless functions",
-        "githubUrl": "https://github.com/reactor-studio/serverless-scheduled-functions",
-        "status": "active"
-    },
-    {
-        "name": "serverless-step-functions-offline",
-        "description": "Emulate step functions locally when developing your Serverless project ",
-        "githubUrl": "https://github.com/vkkis93/serverless-step-functions-offline",
-        "status": "active"
-    },
-    {
-        "name": "serverless-configuration",
-        "description": "Easily customize serverless.yml depending on the stage or whether running online/offline",
-        "githubUrl": "https://github.com/jlopez/serverless-configuration",
-        "status": "active"
-    },
-    {
-        "name": "serverless-hooks",
-        "description": "Run npm scripts on serverless hook events",
-        "githubUrl": "https://github.com/jlopez/serverless-hooks",
-        "status": "active"
-    },
-    {
-        "name": "serverless-introspect",
-        "description": "Introspect serverless internals to aid plugin development",
-        "githubUrl": "https://github.com/jlopez/serverless-introspect",
-        "status": "active"
-    },
-    {
-        "name": "serverless-offline-cfstrip",
-        "description": "Strip CloudFormation serverless variables when running in offline mode",
-        "githubUrl": "https://github.com/jlopez/serverless-cfstrip",
-        "status": "active"
-    },
-    {
-        "name": "serverless-sequelize-migrations",
-        "description": "Manage Sequelize migrations on your serverless project",
-        "githubUrl": "https://github.com/manelferreira/serverless-sequelize-migrations",
-        "status": "active"
-    },
-    {
-        "name": "serverless-plugin-resource-tagging",
-        "description": "Plugin to support stackTags based AWS resource tagging and APIGateway tagging.",
-        "githubUrl": "https://github.com/ilayanambi86/serverless-plugin-resource-tagging",
-        "status": "active"
-    },
-    {
-        "name": "serverless-tag-sns-topic",
-        "description": "Serverless plugin to tag SNS Topic",
-        "githubUrl": "https://github.com/inokappa/serverless-tag-sns-topic"
-    },
-    {
-        "name": "serverless-middleware",
-        "description": "Serverless plugin to allow middleware handlers configured directly in serverless.yaml",
-        "githubUrl": "https://github.com/juanjoDiaz/serverless-middleware"
-    },
-    {
-        "name": "serverless-stack-termination-protection",
-        "description": "Serverless plugin to update the CloudFormation stack termination protection.",
-        "githubUrl": "https://github.com/miguel-a-calles-mba/serverless-stack-termination-protection",
-        "status": "active"
-    },
-    {
-        "name": "serverless-lumigo",
-        "description": "Serverless monitoring and troubleshooting plugin to easily apply distributed tracing with Lumigo",
-        "githubUrl": "https://github.com/lumigo-io/serverless-lumigo-plugin",
-        "status": "active"
-    },
-    {
-        "name": "serverless-plugin-apollo-graphql-federation",
-        "description": "A Serverless Framework that uploads a graphql schema to the Apollo Platform managed federation service",
-        "githubUrl": "https://github.com/Imran99/serverless-plugin-apollo-graphql-federation",
-        "status": "active"
-    },
-    {
-        "name": "serverless-migrate-plugin",
-        "description": "Allows to create and run migrations using the serverless context",
-        "githubUrl": "https://github.com/EliuX/serverless-migrate-plugin",
-        "status": "active"
-    },
-    {
-        "name": "serverless-disable-functions",
-        "description": "A simple serverless plugin to disable functions.",
-        "githubUrl": "https://github.com/abeMedia/serverless-disable-functions",
-        "status": "active"
-    },
-    {
-        "name": "serverless-lambda-edge-pre-existing-cloudfront",
-        "description": "A Serverless Framework plugin to create your Lambda@Edge against a pre-existing CloudFront.",
-        "githubUrl": "https://github.com/serverless-operations/serverless-lambda-edge-pre-existing-cloudfront",
-        "status": "active"
-    }
-=======
 [{
     "name": "serverless-plugin-typetalk",
     "description": "Sends notification to Typetalk",
@@ -1952,6 +13,11 @@
     "name": "serverless-plugin-sumologic",
     "description": "This Serverless plugin deploys Cloudformation Stack with resources required to send Cloudformation Logs to Sumologic. This stack uses AWS Lambda to subscribe to your CloudWatch Log Group and POSTs the log data directly to Sumo HTTP Source.",
     "githubUrl": "https://github.com/ACloudGuru/serverless-plugin-sumologic",
+    "status": "active"
+}, {
+    "name": "serverless-plugin-apollo-graphql-federation",
+    "description": "A Serverless Framework that uploads a graphql schema to the Apollo Platform managed federation service",
+    "githubUrl": "https://github.com/Imran99/serverless-plugin-apollo-graphql-federation",
     "status": "active"
 }, {
     "name": "serverless-plugin-modularize",
@@ -3596,5 +1662,4 @@
     "githubUrl": "https://github.com/apancutt/serverless-offline-redis-server",
     "status": "active"
   }
->>>>>>> 2b73f566
 ]