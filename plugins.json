--- conflicted
+++ resolved
@@ -980,14 +980,13 @@
     "githubUrl": "https://github.com/EndemolShineGroup/serverless-dynamodb-autoscaler"
   },
   {
-<<<<<<< HEAD
+    "name": "serverless-docker-artifacts",
+    "description": "Build your artifacts within docker container.",
+    "githubUrl": "https://github.com/Suor/serverless-docker-artifacts"
+  },
+  {
     "name": "aws-cognito-idp-userpool-domain",
     "description": "Manage (add and remove) aws hosted domain on Cognito Userpools",
     "githubUrl": "https://github.com/rubentrancoso/aws-cognito-idp-userpool-domain"
-=======
-    "name": "serverless-docker-artifacts",
-    "description": "Build your artifacts within docker container.",
-    "githubUrl": "https://github.com/Suor/serverless-docker-artifacts"
->>>>>>> 411b7209
   }
 ]