[
  {
    "name": "serverless-websockets-plugin",
    "description": "Websocket support for Serverless Framework on AWS",
    "githubUrl": "https://github.com/serverless/serverless-websockets-plugin"
  },
  {
    "name": "serverless-resource-policy",
    "description": "Creates a whitelist of IP or CIDR addresses using serverless resource policies",
    "githubUrl": "https://github.com/HubSpotWebTeam/serverless-resource-policy"
  },
  {
    "name": "serverless-openapi-plugin",
    "description": "Serverless plugin to generate serverless API architecture from OpenAPI definition.",
    "githubUrl": "https://github.com/jaumard/serverless-openapi-plugin"
  },
  {
    "name": "serverless-dotenv-plugin",
    "description": "Preload environment variables from `.env` into serverless.",
    "githubUrl": "https://github.com/infrontlabs/serverless-dotenv-plugin"
  },
  {
    "name": "serverless-local-proxy",
    "description": "A highly composable plugin for Serverless that speeds up your local development workflow.",
    "githubUrl": "https://github.com/serverless-local-proxy/serverless-local-proxy"
  },
  {
    "name": "serverless-discovery-plugin",
    "description": "A serverless plugin to register AWS micro-service endpoints with a discovery service at serverless deploy or serverless remove time.",
    "githubUrl": "https://github.com/aregier/serverless-discovery-plugin"
  },
  {
    "name": "fullstack-serverless",
    "description": "A Serverless plugin to create an AWS CloudFront distribution that serves static web content from S3 and routes API traffic to API Gateway.",
    "githubUrl": "https://github.com/MadSkills-io/fullstack-serverless"
  },
  {
    "name": "serverless-finch",
    "description": "A Serverless plugin to deploy static website assets to AWS S3.",
    "githubUrl": "https://github.com/fernando-mc/serverless-finch"
  },
  {
    "name": "serverless-appsync-plugin",
    "description": "Serverless Plugin to deploy AppSync GraphQL API",
    "githubUrl": "https://github.com/sid88in/serverless-appsync-plugin"
  },
  {
    "name": "serverless-appsync-offline",
    "description": "Serverless Plugin to run AWS AppSync GraphQL API localy with dynamoDB and lambda resolvers",
    "githubUrl": "https://github.com/aheissenberger/serverless-appsync-offline"
  },
  {
    "name": "aws-amplify-serverless-plugin",
    "description": "Generate client-side configuration files for the AWS Amplify library based on your deployed Serverless backend",
    "githubUrl": "https://github.com/awslabs/aws-amplify-serverless-plugin"
  },
  {
    "name": "serverless-cloudformation-parameter-setter",
    "description": "Set CloudFormation parameters when deploying.",
    "githubUrl": "https://github.com/trek10inc/serverless-cloudformation-parameter-setter"
  },
  {
    "name": "serverless-alexa-skills",
    "description": "Manage your Alexa Skills with Serverless Framework.",
    "githubUrl": "https://github.com/marcy-terui/serverless-alexa-skills"
  },
  {
    "name": "serverless-plugin-chrome",
    "description": "Plugin which bundles and ensures that Headless Chrome/Chromium is running when your AWS Lambda function handler is invoked.",
    "githubUrl": "https://github.com/adieuadieu/serverless-chrome/tree/master/packages/serverless-plugin"
  },
  {
    "name": "serverless-ssm-fetch",
    "description": "Sets \"AWS Systems Manager Parameter Store (SSM)\" parameters into functions' environment variables.",
    "githubUrl": "https://github.com/gozup/serverless-ssm-fetch"
  },
  {
    "name": "serverless-custom-packaging-plugin",
    "description": "Plugin to package your sourcecode using a custom target path inside the zip.",
    "githubUrl": "https://github.com/hypoport/serverless-custom-packaging-plugin"
  },
  {
    "name": "serverless-apigw-binary",
    "description": "Plugin to enable binary support in AWS API Gateway.",
    "githubUrl": "https://github.com/maciejtreder/serverless-apigw-binary"
  },
  {
    "name": "serverless-certificate-creator",
    "description": "This serverless plugin creates certificates that you need for your custom domains in API Gateway.",
    "githubUrl": "https://github.com/schwamster/serverless-certificate-creator"
  },
  {
    "name": "serverless-log-filter-subscription",
    "description": "This serverless plugin creates log filter subscription for all lambda functions configured in your projects serverless.yml",
    "githubUrl": "https://github.com/schwamster/serverless-log-filter-subscription"
  },
  {
    "name": "serverless-domain-manager",
    "description": "Serverless plugin for managing custom domains with API Gateways.",
    "githubUrl": "https://github.com/amplify-education/serverless-domain-manager"
  },
  {
    "name": "serverless-log-forwarding",
    "description": "Serverless plugin for forwarding CloudWatch logs to another Lambda function.",
    "githubUrl": "https://github.com/amplify-education/serverless-log-forwarding"
  },
  {
    "name": "serverless-event-body-option",
    "description": "Serverless plugin that provides the extra CLI option for the invoke command to support passing the HTTP body data.",
    "githubUrl": "https://github.com/jubel-han/serverless-event-body-option"
  },
  {
    "name": "serverless-plugin-external-sns-events",
    "description": "Add ability for functions to use existing or external SNS topics as an event source",
    "githubUrl": "https://github.com/silvermine/serverless-plugin-external-sns-events"
  },
  {
    "name": "serverless-plugin-write-env-vars",
    "description": "Write environment variables out to a file that is compatible with dotenv",
    "githubUrl": "https://github.com/silvermine/serverless-plugin-write-env-vars"
  },
  {
    "name": "serverless-alexa-plugin",
    "description": "Serverless plugin to support Alexa Lambda events",
    "githubUrl": "https://github.com/rajington/serverless-alexa-plugin"
  },
  {
    "name": "serverless-build-plugin",
    "description": "A Node.js focused build plugin for serverless.",
    "githubUrl": "https://github.com/nfour/serverless-build-plugin"
  },
  {
    "name": "serverless-resources-env",
    "description": "After Deploy, this plugin fetches cloudformation resource identifiers and sets them on AWS lambdas, and creates local .<state>-env file",
    "githubUrl": "https://github.com/rurri/serverless-resources-env"
  },
  {
    "name": "serverless-event-constant-inputs",
    "description": "Allows you to add constant inputs to events in Serverless 1.0. For more info see [constant values in Cloudwatch](https://aws.amazon.com/blogs/compute/simply-serverless-use-constant-values-in-cloudwatch-event-triggered-lambda-functions/)",
    "githubUrl": "https://github.com/dittto/serverless-event-constant-inputs"
  },
  {
    "name": "serverless-kms-secrets",
    "description": "Allows to easily encrypt and decrypt secrets using KMS from the serverless CLI",
    "githubUrl": "https://github.com/SC5/serverless-kms-secrets"
  },
  {
    "name": "serverless-plugin-stack-outputs",
    "description": "Displays stack outputs for your serverless stacks when `sls info` is ran",
    "githubUrl": "https://github.com/svdgraaf/serverless-plugin-stack-outputs"
  },
  {
    "name": "serverless-plugin-stage-variables",
    "description": "Add stage variables for Serverless 1.x to ApiGateway, so you can use variables in your Lambda's",
    "githubUrl": "https://github.com/svdgraaf/serverless-plugin-stage-variables"
  },
  {
    "name": "serverless-plugin-cloudwatch-sumologic",
    "description": "Plugin which auto-subscribes a log delivery lambda function to lambda log groups created by serverless",
    "githubUrl": "https://github.com/ACloudGuru/serverless-plugin-cloudwatch-sumologic"
  },
  {
    "name": "serverless-plugin-aws-alerts",
    "description": "A Serverless plugin to easily add CloudWatch alarms to functions",
    "githubUrl": "https://github.com/ACloudGuru/serverless-plugin-aws-alerts"
  },
  {
    "name": "serverless-plugin-package-dotenv-file",
    "description": "A Serverless plugin to copy a .env file into the serverless package",
    "githubUrl": "https://github.com/ACloudGuru/serverless-plugin-package-dotenv-file"
  },
  {
    "name": "serverless-command-line-event-args",
    "description": "This module is Serverless Framework plugin. Event JSON passes to your Lambda function in commandline.",
    "githubUrl": "https://github.com/horike37/serverless-command-line-event-args"
  },
  {
    "name": "serverless-dynamodb-local",
    "description": "Serverless Dynamodb Local Plugin - Allows to run dynamodb locally for serverless",
    "githubUrl": "https://github.com/99xt/serverless-dynamodb-local"
  },
  {
    "name": "serverless-dynamodb-fixtures",
    "description": "Serverless Dynamodb Fixtures - Allows to load data on DynamoDB tables",
    "githubUrl": "https://github.com/chechu/serverless-dynamodb-fixtures"
  },
  {
    "name": "serverless-offline",
    "description": "Emulate AWS λ and API Gateway locally when developing your Serverless project",
    "githubUrl": "https://github.com/dherault/serverless-offline"
  },
  {
    "name": "serverless-offline-ssm",
    "description": "Read SSM parameters from a .env file instead of AWS",
    "githubUrl": "https://github.com/janders223/serverless-offline-ssm"
  },
  {
    "name": "serverless-offline-direct-lambda",
    "description": "Allow offline direct lambda-to-lambda interactions by exposing lambdas with no API Gateway event via HTTP.",
    "githubUrl": "https://github.com/civicteam/serverless-offline-direct-lambda"
  },
  {
    "name": "serverless-plugin-simulate",
    "description": "Simulate AWS Lambda and API Gateway locally using Docker",
    "githubUrl": "https://github.com/gertjvr/serverless-plugin-simulate"
  },
  {
    "name": "serverless-plugin-optimize",
    "description": "Bundle with Browserify, transpile with Babel to ES5 and minify with Uglify your Serverless functions.",
    "githubUrl": "https://github.com/FidelLimited/serverless-plugin-optimize"
  },
  {
    "name": "serverless-plugin-select",
    "description": "Select which functions are to be deployed based on region and stage.",
    "githubUrl": "https://github.com/FidelLimited/serverless-plugin-select"
  },
  {
    "name": "serverless-plugin-warmup",
    "description": "Keep your lambdas warm during Winter.",
    "githubUrl": "https://github.com/FidelLimited/serverless-plugin-warmup"
  },
  {
    "name": "serverless-plugin-browserify",
    "description": "Speed up your node based lambda's",
    "githubUrl": "https://github.com/doapp-ryanp/serverless-plugin-browserify"
  },
  {
    "name": "serverless-plugin-diff",
    "description": "Compares your local AWS CloudFormation templates against deployed ones.",
    "githubUrl": "https://github.com/nicka/serverless-plugin-diff"
  },
  {
    "name": "serverless-run-function-plugin",
    "description": "Run serverless function locally",
    "githubUrl": "https://github.com/lithin/serverless-run-function-plugin"
  },
  {
    "name": "serverless-scriptable-plugin",
    "description": "Customize Serverless behavior without writing a plugin.",
    "githubUrl": "https://github.com/weixu365/serverless-scriptable-plugin"
  },
  {
    "name": "serverless-subscription-filter",
    "description": "Serverless plugin to register subscription filter for Lambda logs. Register and pipe the logs of one lambda to another to process.",
    "githubUrl": "https://github.com/blackevil245/serverless-subscription-filter"
  },
  {
    "name": "serverless-webpack",
    "description": "Serverless plugin to bundle your lambdas with Webpack",
    "githubUrl": "https://github.com/serverless-heaven/serverless-webpack"
  },
  {
    "name": "serverless-wsgi",
    "description": "Serverless plugin to deploy WSGI applications (Flask/Django/Pyramid etc.) and bundle Python packages",
    "githubUrl": "https://github.com/logandk/serverless-wsgi"
  },
  {
    "name": "serverless-crypt",
    "description": "Securing the secrets on Serverless Framework by AWS KMS encryption.",
    "githubUrl": "https://github.com/marcy-terui/serverless-crypt"
  },
  {
    "name": "serverless-plugin-multiple-responses",
    "description": "Enable multiple content-types for Response template ",
    "githubUrl": "https://github.com/silvermine/serverless-plugin-multiple-responses"
  },
  {
    "name": "serverless-plugin-include-dependencies",
    "description": "This is a Serverless plugin that should make your deployed functions smaller.",
    "githubUrl": "https://github.com/dougmoscrop/serverless-plugin-include-dependencies"
  },
  {
    "name": "serverless-mocha-plugin",
    "description": "A Serverless Plugin for the Serverless Framework which adds support for test-driven development using Mocha",
    "githubUrl": "https://github.com/SC5/serverless-mocha-plugin"
  },
  {
    "name": "serverless-jest-plugin",
    "description": "A Serverless Plugin for the Serverless Framework which adds support for test-driven development using Jest",
    "githubUrl": "https://github.com/SC5/serverless-jest-plugin"
  },
  {
    "name": "serverless-plugin-cfauthorizer",
    "description": "This plugin allows you to define your own API Gateway Authorizers as the Serverless CloudFormation resources and apply them to HTTP endpoints.",
    "githubUrl": "https://github.com/SC5/serverless-plugin-cfauthorizer"
  },
  {
    "name": "serverless-cloudformation-changesets",
    "description": "Natively deploy to CloudFormation via Change sets, instead of directly. Allowing you to queue changes, and safely require escalated roles for final deployment.",
    "githubUrl": "https://github.com/trek10inc/serverless-cloudformation-changesets"
  },
  {
    "name": "serverless-aws-documentation",
    "description": "Serverless plugin to add documentation and models to the serverless generated API Gateway",
    "githubUrl": "https://github.com/9cookies/serverless-aws-documentation"
  },
  {
    "name": "raml-serverless",
    "description": "Serverless plugin to work with RAML API spec documents",
    "githubUrl": "https://github.com/andrewcurioso/raml-serverless"
  },
  {
    "name": "serverless-python-requirements",
    "description": "Serverless plugin to bundle Python packages",
    "githubUrl": "https://github.com/UnitedIncome/serverless-python-requirements"
  },
  {
    "name": "serverless-multi-dotnet",
    "description": "A serverless plugin to pack C# lambdas functions that are spread to multiple CS projects.",
    "githubUrl": "https://github.com/tsibelman/serverless-multi-dotnet"
  },
  {
    "name": "serverless-dotnet",
    "description": "A serverless plugin to run 'dotnet' commands as part of the deploy process",
    "githubUrl": "https://github.com/fruffin/serverless-dotnet"
  },
  {
    "name": "serverless-enable-api-logs",
    "description": "Enables Coudwatch logging for API Gateway events",
    "githubUrl": "https://github.com/paulSambolin/serverless-enable-api-logs"
  },
  {
    "name": "serverless-python-individually",
    "description": "A serverless framework plugin to install multiple lambda functions written in python",
    "githubUrl": "https://github.com/cfchou/serverless-python-individually"
  },
  {
    "name": "serverless-plugin-subscription-filter",
    "description": "A serverless plugin to register AWS CloudWatchLogs subscription filter",
    "githubUrl": "https://github.com/tsub/serverless-plugin-subscription-filter"
  },
  {
    "name": "serverless-step-functions",
    "description": "AWS Step Functions with Serverless Framework.",
    "githubUrl": "https://github.com/horike37/serverless-step-functions"
  },
  {
    "name": "serverless-plugin-scripts",
    "description": "Add scripting capabilities to the Serverless Framework",
    "githubUrl": "https://github.com/mvila/serverless-plugin-scripts"
  },
  {
    "name": "serverless-plugin-bind-deployment-id",
    "description": "A Serverless plugin to bind the randomly generated deployment resource to your custom resources",
    "githubUrl": "https://github.com/jacob-meacham/serverless-plugin-bind-deployment-id"
  },
  {
    "name": "serverless-plugin-git-variables",
    "description": "A Serverless plugin to expose git variables (branch name, HEAD description, full commit hash) to your serverless services",
    "githubUrl": "https://github.com/jacob-meacham/serverless-plugin-git-variables"
  },
  {
    "name": "serverless-plugin-graphiql",
    "description": "A Serverless plugin to run a local http server for graphiql and your graphql handler",
    "githubUrl": "https://github.com/bencooling/serverless-plugin-graphiql"
  },
  {
    "name": "serverless-coffeescript",
    "description": "A Serverless plugin to compile your CoffeeScript into JavaScript at deployment",
    "githubUrl": "https://github.com/duanefields/serverless-coffeescript"
  },
  {
    "name": "serverless-plugin-lambda-dead-letter",
    "description": "A Serverless plugin that can configure a lambda with a dead letter queue or topic",
    "githubUrl": "https://github.com/gmetzker/serverless-plugin-lambda-dead-letter"
  },
  {
    "name": "serverless-plugin-encode-env-var-objects",
    "description": "Serverless plugin to encode any environment variable objects.",
    "githubUrl": "https://github.com/yonomi/serverless-plugin-encode-env-var-objects"
  },
  {
    "name": "serverless-dir-config-plugin",
    "description": "EXPERIMENTAL - Serverless plugin to load function and resource definitions from a directory.",
    "githubUrl": "https://github.com/economysizegeek/serverless-dir-config-plugin"
  },
  {
    "name": "serverless-cljs-plugin",
    "description": "Enables Clojurescript as an implementation language for Lambda handlers",
    "githubUrl": "https://github.com/nervous-systems/serverless-cljs-plugin"
  },
  {
    "name": "serverless-prune-plugin",
    "description": "Deletes old versions of functions from AWS, preserving recent and aliased versions",
    "githubUrl": "https://github.com/claygregory/serverless-prune-plugin"
  },
  {
    "name": "serverless-offline-scheduler",
    "description": "Runs scheduled functions offline while integrating with serverless-offline",
    "githubUrl": "https://github.com/ajmath/serverless-offline-scheduler"
  },
  {
    "name": "serverless-aws-alias",
    "description": "This plugin enables use of AWS aliases on Lambda functions.",
    "githubUrl": "https://github.com/HyperBrain/serverless-aws-alias"
  },
  {
    "name": "serverless-plugin-webpack",
    "description": "A serverless plugin to automatically bundle your functions individually with webpack",
    "githubUrl": "https://github.com/goldwasserexchange/serverless-plugin-webpack"
  },
  {
    "name": "serverless-sqs-fifo",
    "description": "A serverless plugin to handle creation of sqs fifo queue's in aws (stop-gap)",
    "githubUrl": "https://github.com/vortarian/serverless-sqs-fifo"
  },
  {
    "name": "serverless-sqs-alarms-plugin",
    "description": "Wrapper to setup CloudWatch Alarms on SQS queue length",
    "githubUrl": "https://github.com/sbstjn/serverless-sqs-alarms-plugin"
  },
  {
    "name": "serverless-dotenv",
    "description": "Fetch environment variables and write it to a .env file",
    "githubUrl": "https://github.com/Jimdo/serverless-dotenv"
  },
  {
    "name": "serverless-haskell",
    "description": "Deploying Haskell applications to AWS Lambda with Serverless",
    "githubUrl": "https://github.com/seek-oss/serverless-haskell"
  },
  {
    "name": "serverless-hooks-plugin",
    "description": "Run arbitrary commands on any lifecycle event in serverless",
    "githubUrl": "https://github.com/uswitch/serverless-hooks-plugin"
  },
  {
    "name": "serverless-dynalite",
    "description": "Run dynalite locally (no JVM, all JS) to simulate DynamoDB. Watch serverless.yml for table config updates.",
    "githubUrl": "https://github.com/sdd/serverless-dynalite"
  },
  {
    "name": "serverless-apig-s3",
    "description": "Serve static front-end content from S3 via the API Gateway and deploy client bundle to S3.",
    "githubUrl": "https://github.com/sdd/serverless-apig-s3"
  },
  {
    "name": "serverless-plugin-typescript",
    "description": "Serverless plugin for zero-config Typescript support.",
    "githubUrl": "https://github.com/graphcool/serverless-plugin-typescript"
  },
  {
    "name": "serverless-parameters",
    "description": "Add parameters to the generated cloudformation templates",
    "githubUrl": "https://github.com/svdgraaf/serverless-parameters"
  },
  {
    "name": "serverless-plugin-epsagon",
    "description": "Distributed tracing that helps you monitor and troubleshoot your serverless applications.",
    "githubUrl": "https://github.com/epsagon/serverless-plugin-epsagon"
  },
  {
    "name": "serverless-pseudo-parameters",
    "description": "Use ${AWS::AccountId} and other cloudformation pseudo parameters in your serverless.yml values",
    "githubUrl": "https://github.com/svdgraaf/serverless-pseudo-parameters"
  },
  {
    "name": "serverless-dynamodb-ttl",
    "description": "Configure DynamoDB TTL in serverless.yml (until CloudFormation supports this).",
    "githubUrl": "https://github.com/Jimdo/serverless-dynamodb-ttl"
  },
  {
    "name": "serverless-api-stage",
    "description": "Serverless API Stage plugin, enables stage variables and logging for AWS API Gateway.",
    "githubUrl": "https://github.com/leftclickben/serverless-api-stage"
  },
  {
    "name": "serverless-export-env",
    "description": "Export environment variables into a .env file with automatic AWS CloudFormation reference resolution.",
    "githubUrl": "https://github.com/arabold/serverless-export-env"
  },
  {
    "name": "serverless-package-python-functions",
    "description": "Packaging Python Lambda functions with only the dependencies/requirements they need.",
    "githubUrl": "https://github.com/ubaniabalogun/serverless-package-python-functions"
  },
  {
    "name": "serverless-plugin-iopipe",
    "description": "See inside your Lambda functions with high fidelity metrics and monitoring.",
    "githubUrl": "https://github.com/iopipe/serverless-plugin-iopipe"
  },
  {
    "name": "serverless-plugin-metric",
    "description": "Creates dynamically AWS metric-filter resources with custom patterns",
    "githubUrl": "https://github.com/alex20465/serverless-plugin-metric"
  },
  {
    "name": "serverless-sam",
    "description": "Exports an AWS SAM template for a service created with the Serverless Framework.",
    "githubUrl": "https://github.com/SAPessi/serverless-sam"
  },
  {
    "name": "serverless-vpc-discovery",
    "description": "Serverless plugin for discovering VPC / Subnet / Security Group configuration by name.",
    "githubUrl": "https://github.com/amplify-education/serverless-vpc-discovery"
  },
  {
    "name": "serverless-kubeless",
    "description": "Serverless plugin for deploying functions to Kubeless.",
    "githubUrl": "https://github.com/serverless/serverless-kubeless"
  },
  {
    "name": "serverless-kubeless-offline",
    "description": "Simulates Kubeless NodeJS runtimes to run/call your functions offline using the Serverless Framework.",
    "githubUrl": "https://github.com/usefulio/serverless-kubeless-offline"
  },
  {
    "name": "serverless-apigwy-binary",
    "description": "Serverless plugin for configuring API Gateway to return binary responses",
    "githubUrl": "https://github.com/ryanmurakami/serverless-apigwy-binary"
  },
  {
    "name": "serverless-plugin-browserifier",
    "description": "Reduce the size and speed up your Node.js based lambda's using browserify.",
    "githubUrl": "https://github.com/digitalmaas/serverless-plugin-browserifier"
  },
  {
    "name": "serverless-shell",
    "description": "Drop to a runtime shell with all the environment variables set that you'd have in lambda.",
    "githubUrl": "https://github.com/UnitedIncome/serverless-shell"
  },
  {
    "name": "serverless-stack-output",
    "description": "Store output from your AWS CloudFormation Stack in JSON/YAML/TOML files, or to pass it to a JavaScript function for further processing.",
    "githubUrl": "https://github.com/sbstjn/serverless-stack-output"
  },
  {
    "name": "serverless-gulp",
    "description": "A thin task wrapper around @goserverless that allows you to automate build, test and deploy tasks using gulp",
    "githubUrl": "https://github.com/rhythminme/serverless-gulp"
  },
  {
    "name": "serverless-google-cloudfunctions",
    "description": "This plugin enables support for Google Cloud Functions within the Serverless Framework.",
    "githubUrl": "https://github.com/serverless/serverless-google-cloudfunctions"
  },
  {
    "name": "serverless-sentry",
    "description": "Automatic monitoring of memory usage, execution timeouts and forwarding of Lambda errors to Sentry (https://sentry.io).",
    "githubUrl": "https://github.com/arabold/serverless-sentry-plugin"
  },
  {
    "name": "serverless-env-generator",
    "description": "Manage environment variables with YAML and load them with dotenv. Supports variable encryption with KMS, multiple stages and custom profiles.",
    "githubUrl": "https://github.com/DieProduktMacher/serverless-env-generator"
  },
  {
    "name": "serverless-plugin-embedded-env-in-code",
    "description": "Replace environment variables with static strings before deployment. It’s for Lambda@Edge.",
    "githubUrl": "https://github.com/zaru/serverless-plugin-embedded-env-in-code"
  },
  {
    "name": "serverless-local-dev-server",
    "description": "Speeds up development of Alexa Skills, Chatbots and APIs by exposing your functions as local HTTP endpoints and mapping received events.",
    "githubUrl": "https://github.com/DieProduktMacher/serverless-local-dev-server"
  },
  {
    "name": "serverless-plugin-stack-config",
    "description": "A serverless plugin to manage configurations for a stack across micro-services.",
    "githubUrl": "https://github.com/rawphp/serverless-plugin-stack-config"
  },
  {
    "name": "serverless-plugin-elastic-beanstalk",
    "description": "A serverless plugin to deploy applications to AWS ElasticBeanstalk.",
    "githubUrl": "https://github.com/rawphp/serverless-plugin-elastic-beanstalk"
  },
  {
    "name": "serverless-s3-remover",
    "description": "A serverless plugin to make s3 buckets empty before deleting cloudformation stack when ```sls remove```",
    "githubUrl": "https://github.com/sinofseven/serverless-s3-remover"
  },
  {
    "name": "serverless-dynamodb-autoscaling",
    "description": "Configure Amazon DynamoDB's native Auto Scaling for your table capacities.",
    "githubUrl": "https://github.com/sbstjn/serverless-dynamodb-autoscaling"
  },
  {
    "name": "serverless-plugin-bespoken",
    "description": "Creates a local server and a proxy so you don't have to deploy anytime you want to test your code",
    "githubUrl": "https://github.com/bespoken/serverless-plugin-bespoken"
  },
  {
    "name": "serverless-s3bucket-sync",
    "description": "Sync a local folder with a S3 bucket after sls deploy",
    "githubUrl": "https://github.com/sbstjn/serverless-s3bucket-sync"
  },
  {
    "name": "serverless-s3-sync",
    "description": "A plugin to sync local directories and S3 prefixes for Serverless Framework,",
    "githubUrl": "https://github.com/k1LoW/serverless-s3-sync"
  },
  {
    "name": "serverless-build-client",
    "description": "Build your static website with environment variables defined in serverless.yml",
    "githubUrl": "https://github.com/tgfischer/serverless-build-client"
  },
  {
    "name": "serverless-nested-stack",
    "description": "A plugin to Workaround for Cloudformation 200 resource limit",
    "githubUrl": "https://github.com/jagdish-176/serverless-nested-stack"
  },
  {
    "name": "serverless-plugin-common-excludes",
    "description": "Adds commonly excluded files to package.excludes",
    "githubUrl": "https://github.com/dougmoscrop/serverless-plugin-common-excludes"
  },
  {
    "name": "serverless-plugin-custom-domain",
    "description": "Reliably sets a BasePathMapping to an API Gateway Custom Domain",
    "githubUrl": "https://github.com/dougmoscrop/serverless-plugin-custom-domain"
  },
  {
    "name": "serverless-plugin-split-stacks",
    "description": "Migrate certain resources to nested stacks",
    "githubUrl": "https://github.com/dougmoscrop/serverless-plugin-split-stacks"
  },
  {
    "name": "serverless-plugin-log-subscription",
    "description": "Adds a CloudWatch LogSubscription for functions",
    "githubUrl": "https://github.com/dougmoscrop/serverless-plugin-log-subscription"
  },
  {
    "name": "serverless-cf-vars",
    "description": "Enables use of AWS pseudo functions and Fn::Sub string substitution",
    "githubUrl": "https://gitlab.com/kabo/serverless-cf-vars"
  },
  {
    "name": "serverless-apigateway-plugin",
    "description": "Configure the AWS api gateway: Binary support, Headers and Body template mappings",
    "githubUrl": "https://github.com/GFG/serverless-apigateway-plugin"
  },
  {
    "name": "serverless-plugin-deploy-environment",
    "description": "Plugin to manage deployment environment across stages",
    "githubUrl": "https://github.com/DopplerLabs/serverless-plugin-deploy-environment"
  },
  {
    "name": "serverless-plugin-aws-resolvers",
    "description": "Resolves variables from ESS, RDS, or Kinesis for serverless services",
    "githubUrl": "https://github.com/DopplerLabs/serverless-plugin-aws-resolvers"
  },
  {
    "name": "serverless-plugin-offline-kinesis-events",
    "description": "Plugin that works with serverless-offline to allow offline testing of serverless functions that are triggered by Kinesis events.",
    "githubUrl": "https://github.com/DopplerLabs/serverless-plugin-offline-kinesis-events"
  },
  {
    "name": "serverless-micro",
    "description": "Plugin to help manage multiple micro services under one main service.",
    "githubUrl": "https://github.com/barstoolsports/serverless-micro"
  },
  {
    "name": "serverless-api-cloudfront",
    "description": "Plugin that adds CloudFront distribution in front of your API Gateway for custom domain, CDN caching and access log.",
    "githubUrl": "https://github.com/Droplr/serverless-api-cloudfront"
  },
  {
    "name": "serverless-offline-sns",
    "description": "Serverless plugin to run a local SNS server and call serverless SNS handlers with events notifications.",
    "githubUrl": "https://github.com/mj1618/serverless-offline-sns"
  },
  {
    "name": "serverless-stage-manager",
    "description": "Super simple Serverless plugin for validating stage names before deployment",
    "githubUrl": "https://github.com/jeremydaly/serverless-stage-manager"
  },
  {
    "name": "serverless-spa",
    "description": "Serverless plugin to deploy your website to AWS S3 using Webpack to bundle it.",
    "githubUrl": "https://github.com/gilmarsquinelato/serverless-spa"
  },
  {
    "name": "serverless-aws-nested-stacks",
    "description": "Yet another AWS nested stack plugin!",
    "githubUrl": "https://github.com/concon121/serverless-plugin-nested-stacks"
  },
  {
    "name": "serverless-aws-resource-names",
    "description": "Serverless plugin to alter the default naming conventions for sls resources via a simple mapping file.",
    "githubUrl": "https://github.com/concon121/serverless-plugin-aws-resource-names"
  },
  {
    "name": "serverless-attach-managed-policy",
    "description": "A Serverless plugin to automatically attach an AWS Managed IAM Policy (or Policies) to all IAM Roles created by the Service.",
    "githubUrl": "https://github.com/Nordstrom/serverless-attach-managed-policy"
  },
  {
    "name": "serverless-plugin-reducer",
    "description": "Reduce Node.js lambda package so it contains only lambda dependencies",
    "githubUrl": "https://github.com/medikoo/serverless-plugin-reducer"
  },
  {
    "name": "serverless-plugin-transpiler",
    "description": "Transpile lambda files during packaging step",
    "githubUrl": "https://github.com/medikoo/serverless-plugin-transpiler"
  },
  {
    "name": "serverless-plugin-dynamodb-autoscaling",
    "description": "Auto generate auto scaling configuration for configured DynamoDB tables",
    "githubUrl": "https://github.com/medikoo/serverless-plugin-dynamodb-autoscaling"
  },
  {
    "name": "serverless-plugin-vpc-eni-cleanup",
    "description": "Automatic cleanup of VPC network interfaces on stage removal",
    "githubUrl": "https://github.com/medikoo/serverless-plugin-vpc-eni-cleanup"
  },
  {
    "name": "serverless-plugin-tracer",
    "description": "Trace serverless hooks as they execute",
    "githubUrl": "https://github.com/enykeev/serverless-plugin-tracer/"
  },
  {
    "name": "serverless-plugin-stackstorm",
    "description": "Reusable Functions from StackStorm Exchange",
    "githubUrl": "https://github.com/StackStorm/serverless-plugin-stackstorm"
  },
  {
    "name": "serverless-iot-local",
    "description": "AWS Iot events with serverless-offline",
    "githubUrl": "https://github.com/tradle/serverless-iot-local"
  },
  {
    "name": "serverless-sns-filter",
    "description": "Serverless plugin to add SNS Subscription Filters to events",
    "githubUrl": "https://github.com/MechanicalRock/serverless-sns-filter"
  },
  {
    "name": "serverless-reqvalidator-plugin",
    "description": "Serverless plugin to add request validator to API Gateway methods",
    "githubUrl": "https://github.com/RafPe/serverless-reqvalidator-plugin"
  },
  {
    "name": "serverless-ephemeral",
    "description": "Build and include custom stateless libraries for any language",
    "githubUrl": "https://github.com/Accenture/serverless-ephemeral"
  },
  {
    "name": "serverless-content-encoding",
    "description": "Enable Content Encoding in AWS API Gateway during deployment",
    "githubUrl": "https://github.com/dong-dohai/serverless-content-encoding"
  },
  {
    "name": "serverless-s3-encryption",
    "description": "Set or remove the encryption settings on your s3 buckets",
    "githubUrl": "https://github.com/tradle/serverless-s3-encryption"
  },
  {
    "name": "serverless-plugin-inject-dependencies",
    "description": "Painlessly deploy serverless projects with only the required dependencies.",
    "githubUrl": "https://github.com/loanmarket/serverless-plugin-inject-dependencies"
  },
  {
    "name": "serverless-plugin-provider-groups",
    "description": "A plugin to allow management of grouped settings within large serverless projects.",
    "githubUrl": "https://github.com/loanmarket/serverless-plugin-provider-groups"
  },
  {
    "name": "serverless-cloudformation-resource-counter",
    "description": "A plugin to count the resources generated in the AWS CloudFormation stack after deployment.",
    "githubUrl": "https://github.com/drexler/serverless-cloudformation-resource-counter"
  },
  {
    "name": "serverless-iam-roles-per-function",
    "description": "Serverless Plugin for easily defining IAM roles per function via the use of iamRoleStatements at the function level.",
    "githubUrl": "https://github.com/functionalone/serverless-iam-roles-per-function"
  },
  {
    "name": "serverless-functions-base-path",
    "description": "Easily define a base path where your serverless functions are located.",
    "githubUrl": "https://github.com/kevinrambaud/serverless-functions-base-path"
  },
  {
    "name": "serverless-static",
    "description": "Easily serve files from a folder while developing on localhost with the serverless-offline plugin",
    "githubUrl": "https://github.com/iliasbhal/serverless-static"
  },
  {
    "name": "serverless-plugin-node-shim",
    "description": "Serverless plugin to run your functions in nodejs version (8 LTS, 9+) on aws lambda",
    "githubUrl": "https://github.com/jzimmek/serverless-plugin-node-shim"
  },
  {
    "name": "serverless-local-environment",
    "description": "Serverless plugin to set local environment variables and remote environment variable to different values",
    "githubUrl": "https://github.com/piercus/serverless-local-environment"
  },
  {
    "name": "serverless-cloudformation-sub-variables",
    "description": "Serverless framework plugin for easily supporting AWS CloudFormation Sub function variables",
    "githubUrl": "https://github.com/santiagocardenas/serverless-cloudformation-sub-variables"
  },
  {
    "name": "serverless-sthree-env",
    "description": "Serverless plugin to get config from a json formatted file in S3 and copy them to environment variable",
    "githubUrl": "https://github.com/StyleTributeIT/serverless-sthree-env"
  },
  {
    "name": "serverless-plugin-canary-deployments",
    "description": "A Serverless plugin to implement canary deployments of Lambda functions",
    "githubUrl": "https://github.com/davidgf/serverless-plugin-canary-deployments"
  },
  {
    "name": "serverless-go-build",
    "description": "Build go source files (or public functions) using yml definition file",
    "githubUrl": "https://github.com/sean9keenan/serverless-go-build"
  },
  {
    "name": "serverless-local-schedule",
    "description": "Schedule AWS CloudWatch Event based invocations in local time(with DST support!)",
    "githubUrl": "https://github.com/UnitedIncome/serverless-local-schedule"
  },
  {
    "name": "go-serverless",
    "description": "GoFormation for Serverless. Create serverless configs with Go Structs.",
    "githubUrl": "https://github.com/thepauleh/goserverless"
  },
  {
    "name": "serverless-tag-sqs",
    "description": "Serverless plugin to tag SQS - Simple Queue Service",
    "githubUrl": "https://github.com/gfragoso/serverless-tag-sqs"
  },
  {
    "name": "serverless-express",
    "description": "Making express app development compatible with serverless framework.",
    "githubUrl": "https://github.com/mikestaub/serverless-express"
  },
  {
    "name": "serverless-aliyun-function-compute",
    "description": "Serverless Alibaba Cloud Function Compute Plugin",
    "githubUrl": "https://github.com/aliyun/serverless-aliyun-function-compute"
  },
  {
    "name": "serverless-apib-validator",
    "description": "Validate that an API Blueprint has full coverage over a Serverless config",
    "githubUrl": "https://github.com/onlicar/serverless-apib-validator"
  },
  {
    "name": "serverless-package-common",
    "description": "Deploy microservice Python Serverless services with common code",
    "githubUrl": "https://github.com/onlicar/serverless-package-common"
  },
  {
    "name": "serverless-tag-api-gateway",
    "description": "Serverless plugin to tag API Gateway",
    "githubUrl": "https://github.com/gfragoso/serverless-tag-api-gateway"
  },
  {
    "name": "serverless-tag-cloud-watch-logs",
    "description": "Serverless plugin to tag CloudWatchLogs",
    "githubUrl": "https://github.com/gfragoso/serverless-tag-cloud-watch-logs"
  },
  {
    "name": "serverless-create-global-dynamodb-table",
    "description": "Serverless plugin to create dynamodb global tables",
    "githubUrl": "https://github.com/rrahul963/serverless-create-global-dynamodb-table"
  },
  {
    "name": "serverless-ding",
    "description": "Serverless plugin to audibly alert user after deployment",
    "githubUrl": "https://github.com/sidgonuts/serverless-ding"
  },
  {
    "name": "serverless-ignore",
    "description": "Serverless plugin to ignore files (.slsignore)",
    "githubUrl": "https://github.com/nya1/serverless-ignore"
  },
  {
    "name": "serverless-add-api-key",
    "description": "Serverless plugin to add same api key for multiple serverless services i.e. to re-use apikey across multiple api gateway apis.",
    "githubUrl": "https://github.com/rrahul963/serverless-add-api-key"
  },
  {
    "name": "serverless-puresec-cli",
    "description": "Serverless Plugin for magically creating IAM roles that are least privileged per function.",
    "githubUrl": "https://github.com/puresec/serverless-puresec-cli"
  },
  {
    "name": "serverless-dependson-plugin",
    "description": "Serverless plugin that automatically generates DependsOn references for AWS Lambdas to prevent AWS RequestLimitExceeded errors.",
    "githubUrl": "https://github.com/bwinant/serverless-dependson-plugin"
  },
  {
    "name": "serverless-plugin-colocate",
    "description": "Serverless Plugin to keep your configuration next to your code.",
    "githubUrl": "https://github.com/aronim/serverless-plugin-colocate"
  },
  {
    "name": "serverless-plugin-fastdeploy",
    "description": "Serverless Plugin to perform fast deployments for large service packages.",
    "githubUrl": "https://github.com/aronim/serverless-plugin-fastdeploy"
  },
  {
    "name": "serverless-plugin-parent",
    "description": "Serverless Plugin that allows you to keep common configuration in a parent serverless.yml",
    "githubUrl": "https://github.com/aronim/serverless-plugin-parent"
  },
  {
    "name": "serverless-plugin-registry",
    "description": "Serverless plugin to register function names with AWS SSM Parameter Store.",
    "githubUrl": "https://github.com/aronim/serverless-plugin-registry"
  },
  {
    "name": "serverless-plugin-offline-dynamodb-stream",
    "description": "Serverless Plugin for emulating dynamodb stream triggering lambda functions offline",
    "githubUrl": "https://github.com/orchestrated-io/serverless-plugin-offline-dynamodb-stream"
  },
  {
    "name": "serverless-basic-authentication",
    "description": "Serverless Plugin for adding Basic Authentication to your api",
    "githubUrl": "https://github.com/svdgraaf/serverless-basic-authentication"
  },
  {
    "name": "serverless-rust",
    "description": "Deploy Rustlang applications to AWS Lambda",
    "githubUrl": "https://github.com/softprops/serverless-rust"
  },
  {
    "name": "serverless-oncall",
    "description": "Easily manage oncall for your serverless services",
    "githubUrl": "https://github.com/softprops/serverless-oncall"
  },
  {
    "name": "serverless-cognito-add-custom-attributes",
    "description": "Serverless Plugin for adding custom attributes to an existing CloudFormation-managed CognitoUserPool and CognitoUserPoolClient without losing all your users",
    "githubUrl": "https://github.com/GetWala/serverless-cognito-add-custom-attributes"
  },
  {
    "name": "serverless-plugin-ifelse",
    "description": "A Serverless Plugin to write If Else conditions in serverless YAML file",
    "githubUrl": "https://github.com/anantab/serverless-plugin-ifelse"
  },
  {
    "name": "serverless-print-dots",
    "description": "A Serverless plugin for printing dots in Serverless log during deployment to indicate progress and prevent timeouts in CI/CD platforms.",
    "githubUrl": "https://github.com/amirklick/serverless-print-dots"
  },
  {
    "name": "serverless-es-logs",
    "description": "A Serverless plugin to transport logs to ElasticSearch",
    "githubUrl": "https://github.com/daniel-cottone/serverless-es-logs"
  },
  {
    "name": "serverless-package-external",
    "description": "A Serverless plugin to add external folders to the deploy package",
    "githubUrl": "https://github.com/epsagon/serverless-package-external"
  },
  {
    "name": "serverless-consul-variables",
    "description": "Retrieve serverless variables from Consul kv",
    "githubUrl": "https://github.com/zephrax/serverless-consul-variables"
  },
  {
    "name": "serverless-iot-offline",
    "description": "Serverless plugin that emulates AWS IoT service",
    "githubUrl": "https://github.com/mitipi/serverless-iot-offline"
  },
  {
    "name": "serverless-ngrok-tunnel",
    "description": "Serverless plugin that creates ngrok public tunnel on localhost",
    "githubUrl": "https://github.com/mitipi/serverless-ngrok-tunnel"
  },
  {
    "name": "serverless-oauth-scopes",
    "description": "A serverless plugin to set OAuth Scopes on APIGateway methods",
    "githubUrl": "https://github.com/birdcatcher/serverless-oauth-scopes"
  },
  {
    "name": "@haftahave/serverless-ses-template",
    "description": "A serveless plugin that allows automatically creating, updating and removing AWS SES Templates using a configuration file and keeps your AWS SES Templates synced with your configuration file.",
    "githubUrl": "https://github.com/haftahave/serverless-ses-template"
  },
  {
    "name": "serverless-api-gateway-caching",
    "description": "Serverless plugin which configures API Gateway caching",
    "githubUrl": "https://github.com/DianaIonita/serverless-api-gateway-caching"
  },
  {
    "name": "serverless-vpc-plugin",
    "description": "Serverless plugin to create a VPC",
    "githubUrl": "https://github.com/smoketurner/serverless-vpc-plugin"
  },
  {
    "name": "serverless-plugin-monorepo",
    "description": "A serverless plugin that allows use of serverless in a mono repo. Avoids needing to use nohoist by automatic symlinking of all dependencies.",
    "githubUrl": "https://github.com/Butterwire/serverless-plugin-monorepo"
  },
  {
    "name": "serverless-version-tracker",
    "description": "A serverless plugin for tracking deployed versions of your code.",
    "githubUrl": "https://github.com/danepowell/serverless-version-tracker"
  },
  {
    "name": "serverless-confirm-command",
    "description": "Make commands (and provider-specific options) requiring confirmation before execution.",
    "githubUrl": "https://github.com/teddy-gustiaux/serverless-confirm-command"
  },
  {
    "name": "serverless-workspaces-plugin",
    "description": "Resolve and Symlink hoisted dependencies when individually packaging each function",
    "githubUrl": "https://github.com/sergioramos/serverless-workspaces-plugin"
  },
  {
    "name": "serverless-cloudflare-workers",
    "description": "A serverless plugin allowing you to integrate with [Cloudflare Workers](https://cloudflareworkers.com/#12a9195720fe4ed660949efdbd9c0219:https://tutorial.cloudflareworkers.com)",
    "githubUrl": "https://github.com/cloudflare/serverless-cloudflare-workers"
  },
  {
    "name": "@endemolshinegroup/serverless-dynamodb-autoscaler",
    "description": "Autoscale DynamoDB resources with a single AWS AutoScalingPlan",
    "githubUrl": "https://github.com/EndemolShineGroup/serverless-dynamodb-autoscaler"
  },
  {
    "name": "serverless-docker-artifacts",
    "description": "Build your artifacts within docker container.",
    "githubUrl": "https://github.com/Suor/serverless-docker-artifacts"
  },
  {
    "name": "serverless-tesseract",
    "description": "Add Tesseract OCR Engine to your build.",
    "githubUrl": "https://github.com/Suor/serverless-tesseract"
  },
  {
    "name": "aws-cognito-idp-userpool-domain",
    "description": "Manage (add and remove) aws hosted domain on Cognito Userpools",
    "githubUrl": "https://github.com/rubentrancoso/aws-cognito-idp-userpool-domain"
  },
  {
    "name": "serverless-parcel",
    "description": "A Serverless plugin to bundle your functions and assets with Parcel Bundler",
    "githubUrl": "https://github.com/johnagan/serverless-parcel"
  },
  {
    "name": "serverless-vault-plugin",
    "description": "A Serverless plugin to retrieve passwords from vault and encrypt to kms",
    "githubUrl": "https://github.com/Rondineli/serverless-vault-plugin"
  },
  {
    "name": "serverless-function-gateway",
    "description": "Publish AWS Lambda functions to selfhosted [function-gateway](https://github.com/KennethWussmann/function-gateway).",
    "githubUrl": "https://github.com/KennethWussmann/serverless-function-gateway"
  },
  {
    "name": "serverless-kms-grants",
    "description": "Create and revoke grants for AWS Lambda functions to use KMS keys.",
    "githubUrl": "https://github.com/deep-security/serverless-kms-grants"
  },
  {
    "name": "serverless-rack",
    "description": "Serverless plugin to deploy Ruby Rack applications (Sinatra/Padrino/Cuba etc.)",
    "githubUrl": "https://github.com/logandk/serverless-rack"
  },
  {
    "name": "serverless-plugin-parcel",
    "description": "Serverless Parcel plugin with watch mode and serverless-offline support",
    "githubUrl": "https://github.com/threadheap/serverless-plugin-parcel"
  },
  {
    "name": "serverless-aws-static-file-handler",
    "description": "An easy way to host the front-end of your web applications on Serverless framework on AWS Lambda along with their APIs written in Serverless.",
    "githubUrl": "https://github.com/activescott/serverless-aws-static-file-handler"
  },
  {
    "name": "serverless-http-invoker",
    "description": "Locally invoke Serverless functions via their HTTP event as specified in Serverless.yml. It makes it easy to test not only your handler logic, but also ensures that you have your http events setup properly in serverless.yml without deploying.",
    "githubUrl": "https://github.com/activescott/serverless-http-invoker"
  },
  {
    "name": "serverless-plugin-cloudwatch-dashboard",
    "description": "Serverless plugin to generate AWS CloudWatch dashboard for AWS Lambda functions",
    "githubUrl": "https://github.com/codecentric/serverless-plugin-cloudwatch-dashboard"
  },
  {
<<<<<<< HEAD
    "name": "serverless-create-dynamodb-global-tables-for-cf-stack",
    "description": "Create and replicate global dynamodb tables",
    "githubUrl": "https://github.com/Imran99/serverless-create-dynamodb-global-tables-for-cf-stack"
=======
    "name": "serverless-tencent-scf",
    "description": "Serverless framework provider plugin for Tencent SCF(Serverless Cloud Function)",
    "githubUrl": "https://github.com/tencentyun/serverless-tencent-cloud-function"
  },
  {
    "name": "serverless-plugin-staging",
    "description": "A plugin to restrict the deployment of resources or functions on a per stage basis",
    "githubUrl": "https://github.com/icarus-sullivan/serverless-plugin-staging"
  },
  {
    "name": "serverless-fargate-tasks",
    "description": "A plugin to run fargate tasks as part of your Serverless project",
    "githubUrl": "https://github.com/svdgraaf/serverless-fargate-tasks"
  },
  {
    "name": "serverless-plugin-composed-vars",
    "description": "A plugin that composes custom and environment variables based on the deployment stage",
    "githubUrl": "https://github.com/chris-feist/serverless-plugin-composed-vars"
>>>>>>> fba9e3f4
  }
]<|MERGE_RESOLUTION|>--- conflicted
+++ resolved
@@ -1070,11 +1070,11 @@
     "githubUrl": "https://github.com/codecentric/serverless-plugin-cloudwatch-dashboard"
   },
   {
-<<<<<<< HEAD
     "name": "serverless-create-dynamodb-global-tables-for-cf-stack",
     "description": "Create and replicate global dynamodb tables",
     "githubUrl": "https://github.com/Imran99/serverless-create-dynamodb-global-tables-for-cf-stack"
-=======
+  },
+  {
     "name": "serverless-tencent-scf",
     "description": "Serverless framework provider plugin for Tencent SCF(Serverless Cloud Function)",
     "githubUrl": "https://github.com/tencentyun/serverless-tencent-cloud-function"
@@ -1093,6 +1093,5 @@
     "name": "serverless-plugin-composed-vars",
     "description": "A plugin that composes custom and environment variables based on the deployment stage",
     "githubUrl": "https://github.com/chris-feist/serverless-plugin-composed-vars"
->>>>>>> fba9e3f4
   }
 ]