--- conflicted
+++ resolved
@@ -704,7 +704,6 @@
     "description": "Build go source files (or public functions) using yml definition file",
     "githubUrl": "https://github.com/sean9keenan/serverless-go-build"
   },
-<<<<<<< HEAD
    {
     "name": "serverless-tag-api-gateway",
     "description": "Serverless plugin to tag API Gateway",
@@ -719,8 +718,7 @@
     "name": "serverless-tag-sqs",
     "description": "Serverless plugin to tag SQS - Simple Queue Service",
     "githubUrl": "https://github.com/gfragoso/serverless-tag-sqs"
-  }  
-=======
+  },
   {
     "name": "serverless-express",
     "description": "Making express app development compatible with serverless framework.",
@@ -731,5 +729,4 @@
     "description": "Serverless Alibaba Cloud Function Compute Plugin",
     "githubUrl": "https://github.com/aliyun/serverless-aliyun-function-compute"
   }
->>>>>>> 8722fb11
 ]