--- conflicted
+++ resolved
@@ -895,11 +895,10 @@
     "githubUrl": "https://github.com/mitipi/serverless-ngrok-tunnel"
   },
   {
-<<<<<<< HEAD
     "name": "serverless-oauth-scopes",
     "description": "A serverless plugin to set OAuth Scopes on APIGateway methods",
     "githubUrl": "https://github.com/birdcatcher/serverless-oauth-scopes"
-=======
+  },
     "name": "@haftahave/serverless-ses-template",
     "description": "A serveless plugin that allows automatically creating, updating and removing AWS SES Templates using a configuration file and keeps your AWS SES Templates synced with your configuration file.",
     "githubUrl": "https://github.com/haftahave/serverless-ses-template"
@@ -913,6 +912,5 @@
     "name": "serverless-plugin-monorepo",
     "description": "A serverless plugin that allows use of serverless in a mono repo. Avoids needing to use nohoist by automatic symlinking of all dependencies.",
     "githubUrl": "https://github.com/Butterwire/serverless-plugin-monorepo"
->>>>>>> 3b7beae0
   }
 ]