[
  {
    "name": "serverless-finch",
    "description": "A Serverless plugin to deploy static website assets to AWS S3.",
    "githubUrl": "https://github.com/fernando-mc/serverless-finch"
  },
  {
    "name": "serverless-appsync-plugin",
    "description": "Serverless Plugin to deploy AppSync GraphQL API",
    "githubUrl": "https://github.com/sid88in/serverless-appsync-plugin"
  },
  {
    "name": "serverless-cloudformation-parameter-setter",
    "description": "Set CloudFormation parameters when deploying.",
    "githubUrl": "https://github.com/trek10inc/serverless-cloudformation-parameter-setter"
  },
  {
    "name": "serverless-alexa-skills",
    "description": "Manage your Alexa Skills with Serverless Framework.",
    "githubUrl": "https://github.com/marcy-terui/serverless-alexa-skills"
  },
  {
    "name": "serverless-plugin-chrome",
    "description": "Plugin which bundles and ensures that Headless Chrome/Chromium is running when your AWS Lambda function handler is invoked.",
    "githubUrl": "https://github.com/adieuadieu/serverless-chrome/tree/master/packages/serverless-plugin"
  },
  {
    "name": "serverless-ssm-fetch",
    "description": "Sets \"AWS Systems Manager Parameter Store (SSM)\" parameters into functions' environment variables.",
    "githubUrl": "https://github.com/gozup/serverless-ssm-fetch"
  },
  {
    "name": "serverless-custom-packaging-plugin",
    "description": "Plugin to package your sourcecode using a custom target path inside the zip.",
    "githubUrl": "https://github.com/hypoport/serverless-custom-packaging-plugin"
  },
  {
    "name": "serverless-apigw-binary",
    "description": "Plugin to enable binary support in AWS API Gateway.",
    "githubUrl": "https://github.com/maciejtreder/serverless-apigw-binary"
  },
  {
    "name": "serverless-domain-manager",
    "description": "Serverless plugin for managing custom domains with API Gateways.",
    "githubUrl": "https://github.com/amplify-education/serverless-domain-manager"
  },
  {
    "name": "serverless-log-forwarding",
    "description": "Serverless plugin for forwarding CloudWatch logs to another Lambda function.",
    "githubUrl": "https://github.com/amplify-education/serverless-log-forwarding"
  },
  {
    "name": "serverless-plugin-external-sns-events",
    "description": "Add ability for functions to use existing or external SNS topics as an event source",
    "githubUrl": "https://github.com/silvermine/serverless-plugin-external-sns-events"
  },
  {
    "name": "serverless-plugin-write-env-vars",
    "description": "Write environment variables out to a file that is compatible with dotenv",
    "githubUrl": "https://github.com/silvermine/serverless-plugin-write-env-vars"
  },
  {
    "name": "serverless-alexa-plugin",
    "description": "Serverless plugin to support Alexa Lambda events",
    "githubUrl": "https://github.com/rajington/serverless-alexa-plugin"
  },
  {
    "name": "serverless-build-plugin",
    "description": "A Node.js focused build plugin for serverless.",
    "githubUrl": "https://github.com/nfour/serverless-build-plugin"
  },
  {
    "name": "serverless-resources-env",
    "description": "After Deploy, this plugin fetches cloudformation resource identifiers and sets them on AWS lambdas, and creates local .<state>-env file",
    "githubUrl": "https://github.com/rurri/serverless-resources-env"
  },
  {
    "name": "serverless-event-constant-inputs",
    "description": "Allows you to add constant inputs to events in Serverless 1.0. For more info see [constant values in Cloudwatch](https://aws.amazon.com/blogs/compute/simply-serverless-use-constant-values-in-cloudwatch-event-triggered-lambda-functions/)",
    "githubUrl": "https://github.com/dittto/serverless-event-constant-inputs"
  },
  {
    "name": "serverless-kms-secrets",
    "description": "Allows to easily encrypt and decrypt secrets using KMS from the serverless CLI",
    "githubUrl": "https://github.com/SC5/serverless-kms-secrets"
  },
  {
    "name": "serverless-plugin-stack-outputs",
    "description": "Displays stack outputs for your serverless stacks when `sls info` is ran",
    "githubUrl": "https://github.com/svdgraaf/serverless-plugin-stack-outputs"
  },
  {
    "name": "serverless-plugin-stage-variables",
    "description": "Add stage variables for Serverless 1.x to ApiGateway, so you can use variables in your Lambda's",
    "githubUrl": "https://github.com/svdgraaf/serverless-plugin-stage-variables"
  },
  {
    "name": "serverless-plugin-cloudwatch-sumologic",
    "description": "Plugin which auto-subscribes a log delivery lambda function to lambda log groups created by serverless",
    "githubUrl": "https://github.com/ACloudGuru/serverless-plugin-cloudwatch-sumologic"
  },
  {
    "name": "serverless-plugin-aws-alerts",
    "description": "A Serverless plugin to easily add CloudWatch alarms to functions",
    "githubUrl": "https://github.com/ACloudGuru/serverless-plugin-aws-alerts"
  },
  {
    "name": "serverless-plugin-package-dotenv-file",
    "description": "A Serverless plugin to copy a .env file into the serverless package",
    "githubUrl": "https://github.com/ACloudGuru/serverless-plugin-package-dotenv-file"
  },
  {
    "name": "serverless-command-line-event-args",
    "description": "This module is Serverless Framework plugin. Event JSON passes to your Lambda function in commandline.",
    "githubUrl": "https://github.com/horike37/serverless-command-line-event-args"
  },
  {
    "name": "serverless-dynamodb-local",
    "description": "Serverless Dynamodb Local Plugin - Allows to run dynamodb locally for serverless",
    "githubUrl": "https://github.com/99xt/serverless-dynamodb-local"
  },
  {
    "name": "serverless-offline",
    "description": "Emulate AWS λ and API Gateway locally when developing your Serverless project",
    "githubUrl": "https://github.com/dherault/serverless-offline"
  },
  {
    "name": "serverless-offline-ssm",
    "description": "Read SSM parameters from a .env file instead of AWS",
    "githubUrl": "https://github.com/janders223/serverless-offline-ssm"
  },
  {
    "name": "serverless-offline-direct-lambda",
    "description": "Allow offline direct lambda-to-lambda interactions by exposing lambdas with no API Gateway event via HTTP.",
    "githubUrl": "https://github.com/civicteam/serverless-offline-direct-lambda"
  },
  {
    "name": "serverless-plugin-simulate",
    "description": "Simulate AWS Lambda and API Gateway locally using Docker",
    "githubUrl": "https://github.com/gertjvr/serverless-plugin-simulate"
  },
  {
    "name": "serverless-plugin-optimize",
    "description": "Bundle with Browserify, transpile with Babel to ES5 and minify with Uglify your Serverless functions.",
    "githubUrl": "https://github.com/FidelLimited/serverless-plugin-optimize"
  },
  {
    "name": "serverless-plugin-select",
    "description": "Select which functions are to be deployed based on region and stage.",
    "githubUrl": "https://github.com/FidelLimited/serverless-plugin-select"
  },
  {
    "name": "serverless-plugin-warmup",
    "description": "Keep your lambdas warm during Winter.",
    "githubUrl": "https://github.com/FidelLimited/serverless-plugin-warmup"
  },
  {
    "name": "serverless-plugin-browserify",
    "description": "Speed up your node based lambda's",
    "githubUrl": "https://github.com/doapp-ryanp/serverless-plugin-browserify"
  },
  {
    "name": "serverless-plugin-diff",
    "description": "Compares your local AWS CloudFormation templates against deployed ones.",
    "githubUrl": "https://github.com/nicka/serverless-plugin-diff"
  },
  {
    "name": "serverless-run-function-plugin",
    "description": "Run serverless function locally",
    "githubUrl": "https://github.com/lithin/serverless-run-function-plugin"
  },
  {
    "name": "serverless-scriptable-plugin",
    "description": "Customize Serverless behavior without writing a plugin.",
    "githubUrl": "https://github.com/weixu365/serverless-scriptable-plugin"
  },
  {
    "name": "serverless-subscription-filter",
    "description": "Serverless plugin to register subscription filter for Lambda logs. Register and pipe the logs of one lambda to another to process.",
    "githubUrl": "https://github.com/blackevil245/serverless-subscription-filter"
  },
  {
    "name": "serverless-webpack",
    "description": "Serverless plugin to bundle your lambdas with Webpack",
    "githubUrl": "https://github.com/serverless-heaven/serverless-webpack"
  },
  {
    "name": "serverless-wsgi",
    "description": "Serverless plugin to deploy WSGI applications (Flask/Django/Pyramid etc.) and bundle Python packages",
    "githubUrl": "https://github.com/logandk/serverless-wsgi"
  },
  {
    "name": "serverless-crypt",
    "description": "Securing the secrets on Serverless Framework by AWS KMS encryption.",
    "githubUrl": "https://github.com/marcy-terui/serverless-crypt"
  },
  {
    "name": "serverless-plugin-multiple-responses",
    "description": "Enable multiple content-types for Response template ",
    "githubUrl": "https://github.com/silvermine/serverless-plugin-multiple-responses"
  },
  {
    "name": "serverless-plugin-include-dependencies",
    "description": "This is a Serverless plugin that should make your deployed functions smaller.",
    "githubUrl": "https://github.com/dougmoscrop/serverless-plugin-include-dependencies"
  },
  {
    "name": "serverless-mocha-plugin",
    "description": "A Serverless Plugin for the Serverless Framework which adds support for test-driven development using Mocha",
    "githubUrl": "https://github.com/SC5/serverless-mocha-plugin"
  },
  {
    "name": "serverless-jest-plugin",
    "description": "A Serverless Plugin for the Serverless Framework which adds support for test-driven development using Jest",
    "githubUrl": "https://github.com/SC5/serverless-jest-plugin"
  },
  {
    "name": "serverless-plugin-cfauthorizer",
    "description": "This plugin allows you to define your own API Gateway Authorizers as the Serverless CloudFormation resources and apply them to HTTP endpoints.",
    "githubUrl": "https://github.com/SC5/serverless-plugin-cfauthorizer"
  },
  {
    "name": "serverless-cloudformation-changesets",
    "description": "Natively deploy to CloudFormation via Change sets, instead of directly. Allowing you to queue changes, and safely require escalated roles for final deployment.",
    "githubUrl": "https://github.com/trek10inc/serverless-cloudformation-changesets"
  },
  {
    "name": "serverless-aws-documentation",
    "description": "Serverless plugin to add documentation and models to the serverless generated API Gateway",
    "githubUrl": "https://github.com/9cookies/serverless-aws-documentation"
  },
  {
    "name": "raml-serverless",
    "description": "Serverless plugin to work with RAML API spec documents",
    "githubUrl": "https://github.com/andrewcurioso/raml-serverless"
  },
  {
    "name": "serverless-python-requirements",
    "description": "Serverless plugin to bundle Python packages",
    "githubUrl": "https://github.com/UnitedIncome/serverless-python-requirements"
  },
  {
    "name": "serverless-multi-dotnet",
    "description": "A serverless plugin to pack C# lambdas functions that are spread to multiple CS projects.",
    "githubUrl": "https://github.com/tsibelman/serverless-multi-dotnet"
  },
  {
    "name": "serverless-dotnet",
    "description": "A serverless plugin to run 'dotnet' commands as part of the deploy process",
    "githubUrl": "https://github.com/fruffin/serverless-dotnet"
  },
  {
    "name": "serverless-enable-api-logs",
    "description": "Enables Coudwatch logging for API Gateway events",
    "githubUrl": "https://github.com/paulSambolin/serverless-enable-api-logs"
  },
  {
    "name": "serverless-python-individually",
    "description": "A serverless framework plugin to install multiple lambda functions written in python",
    "githubUrl": "https://github.com/cfchou/serverless-python-individually"
  },
  {
    "name": "serverless-plugin-subscription-filter",
    "description": "A serverless plugin to register AWS CloudWatchLogs subscription filter",
    "githubUrl": "https://github.com/tsub/serverless-plugin-subscription-filter"
  },
  {
    "name": "serverless-step-functions",
    "description": "AWS Step Functions with Serverless Framework.",
    "githubUrl": "https://github.com/horike37/serverless-step-functions"
  },
  {
    "name": "serverless-plugin-scripts",
    "description": "Add scripting capabilities to the Serverless Framework",
    "githubUrl": "https://github.com/mvila/serverless-plugin-scripts"
  },
  {
    "name": "serverless-plugin-bind-deployment-id",
    "description": "A Serverless plugin to bind the randomly generated deployment resource to your custom resources",
    "githubUrl": "https://github.com/jacob-meacham/serverless-plugin-bind-deployment-id"
  },
  {
    "name": "serverless-plugin-git-variables",
    "description": "A Serverless plugin to expose git variables (branch name, HEAD description, full commit hash) to your serverless services",
    "githubUrl": "https://github.com/jacob-meacham/serverless-plugin-git-variables"
  },
  {
    "name": "serverless-plugin-graphiql",
    "description": "A Serverless plugin to run a local http server for graphiql and your graphql handler",
    "githubUrl": "https://github.com/bencooling/serverless-plugin-graphiql"
  },
  {
    "name": "serverless-coffeescript",
    "description": "A Serverless plugin to compile your CoffeeScript into JavaScript at deployment",
    "githubUrl": "https://github.com/duanefields/serverless-coffeescript"
  },
  {
    "name": "serverless-plugin-lambda-dead-letter",
    "description": "A Serverless plugin that can configure a lambda with a dead letter queue or topic",
    "githubUrl": "https://github.com/gmetzker/serverless-plugin-lambda-dead-letter"
  },
  {
    "name": "serverless-plugin-encode-env-var-objects",
    "description": "Serverless plugin to encode any environment variable objects.",
    "githubUrl": "https://github.com/yonomi/serverless-plugin-encode-env-var-objects"
  },
  {
    "name": "serverless-dir-config-plugin",
    "description": "EXPERIMENTAL - Serverless plugin to load function and resource definitions from a directory.",
    "githubUrl": "https://github.com/economysizegeek/serverless-dir-config-plugin"
  },
  {
    "name": "serverless-cljs-plugin",
    "description": "Enables Clojurescript as an implementation language for Lambda handlers",
    "githubUrl": "https://github.com/nervous-systems/serverless-cljs-plugin"
  },
  {
    "name": "serverless-prune-plugin",
    "description": "Deletes old versions of functions from AWS, preserving recent and aliased versions",
    "githubUrl": "https://github.com/claygregory/serverless-prune-plugin"
  },
  {
    "name": "serverless-offline-scheduler",
    "description": "Runs scheduled functions offline while integrating with serverless-offline",
    "githubUrl": "https://github.com/ajmath/serverless-offline-scheduler"
  },
  {
    "name": "serverless-aws-alias",
    "description": "This plugin enables use of AWS aliases on Lambda functions.",
    "githubUrl": "https://github.com/HyperBrain/serverless-aws-alias"
  },
  {
    "name": "serverless-plugin-webpack",
    "description": "A serverless plugin to automatically bundle your functions individually with webpack",
    "githubUrl": "https://github.com/goldwasserexchange/serverless-plugin-webpack"
  },
  {
    "name": "serverless-sqs-fifo",
    "description": "A serverless plugin to handle creation of sqs fifo queue's in aws (stop-gap)",
    "githubUrl": "https://github.com/vortarian/serverless-sqs-fifo"
  },
  {
    "name": "serverless-sqs-alarms-plugin",
    "description": "Wrapper to setup CloudWatch Alarms on SQS queue length",
    "githubUrl": "https://github.com/sbstjn/serverless-sqs-alarms-plugin"
  },
  {
    "name": "serverless-dotenv",
    "description": "Fetch environment variables and write it to a .env file",
    "githubUrl": "https://github.com/Jimdo/serverless-dotenv"
  },
  {
    "name": "serverless-haskell",
    "description": "Deploying Haskell applications to AWS Lambda with Serverless",
    "githubUrl": "https://github.com/seek-oss/serverless-haskell"
  },
  {
    "name": "serverless-hooks-plugin",
    "description": "Run arbitrary commands on any lifecycle event in serverless",
    "githubUrl": "https://github.com/uswitch/serverless-hooks-plugin"
  },
  {
    "name": "serverless-dynalite",
    "description": "Run dynalite locally (no JVM, all JS) to simulate DynamoDB. Watch serverless.yml for table config updates.",
    "githubUrl": "https://github.com/sdd/serverless-dynalite"
  },
  {
    "name": "serverless-apig-s3",
    "description": "Serve static front-end content from S3 via the API Gateway and deploy client bundle to S3.",
    "githubUrl": "https://github.com/sdd/serverless-apig-s3"
  },
  {
    "name": "serverless-plugin-typescript",
    "description": "Serverless plugin for zero-config Typescript support.",
    "githubUrl": "https://github.com/graphcool/serverless-plugin-typescript"
  },
  {
    "name": "serverless-parameters",
    "description": "Add parameters to the generated cloudformation templates",
    "githubUrl": "https://github.com/svdgraaf/serverless-parameters"
  },
  {
    "name": "serverless-pseudo-parameters",
    "description": "Use ${AWS::AccountId} and other cloudformation pseudo parameters in your serverless.yml values",
    "githubUrl": "https://github.com/svdgraaf/serverless-pseudo-parameters"
  },
  {
    "name": "serverless-dynamodb-ttl",
    "description": "Configure DynamoDB TTL in serverless.yml (until CloudFormation supports this).",
    "githubUrl": "https://github.com/Jimdo/serverless-dynamodb-ttl"
  },
  {
    "name": "serverless-api-stage",
    "description": "Serverless API Stage plugin, enables stage variables and logging for AWS API Gateway.",
    "githubUrl": "https://github.com/leftclickben/serverless-api-stage"
  },
  {
    "name": "serverless-export-env",
    "description": "Export environment variables into a .env file with automatic AWS CloudFormation reference resolution.",
    "githubUrl": "https://github.com/arabold/serverless-export-env"
  },
  {
    "name": "serverless-package-python-functions",
    "description": "Packaging Python Lambda functions with only the dependencies/requirements they need.",
    "githubUrl": "https://github.com/ubaniabalogun/serverless-package-python-functions"
  },
  {
    "name": "serverless-plugin-iopipe",
    "description": "See inside your Lambda functions with high fidelity metrics and monitoring.",
    "githubUrl": "https://github.com/iopipe/serverless-plugin-iopipe"
  },
  {
    "name": "serverless-plugin-metric",
    "description": "Creates dynamically AWS metric-filter resources with custom patterns",
    "githubUrl": "https://github.com/alex20465/serverless-plugin-metric"
  },
  {
    "name": "serverless-sam",
    "description": "Exports an AWS SAM template for a service created with the Serverless Framework.",
    "githubUrl": "https://github.com/SAPessi/serverless-sam"
  },
  {
    "name": "serverless-vpc-discovery",
    "description": "Serverless plugin for discovering VPC / Subnet / Security Group configuration by name.",
    "githubUrl": "https://github.com/amplify-education/serverless-vpc-discovery"
  },
  {
    "name": "serverless-kubeless",
    "description": "Serverless plugin for deploying functions to Kubeless.",
    "githubUrl": "https://github.com/serverless/serverless-kubeless"
  },
  {
    "name": "serverless-apigwy-binary",
    "description": "Serverless plugin for configuring API Gateway to return binary responses",
    "githubUrl": "https://github.com/ryanmurakami/serverless-apigwy-binary"
  },
  {
    "name": "serverless-plugin-browserifier",
    "description": "Reduce the size and speed up your Node.js based lambda's using browserify.",
    "githubUrl": "https://github.com/digitalmaas/serverless-plugin-browserifier"
  },
  {
    "name": "serverless-shell",
    "description": "Drop to a runtime shell with all the environment variables set that you'd have in lambda.",
    "githubUrl": "https://github.com/UnitedIncome/serverless-shell"
  },
  {
    "name": "serverless-stack-output",
    "description": "Store output from your AWS CloudFormation Stack in JSON/YAML/TOML files, or to pass it to a JavaScript function for further processing.",
    "githubUrl": "https://github.com/sbstjn/serverless-stack-output"
  },
  {
    "name": "serverless-gulp",
    "description": "A thin task wrapper around @goserverless that allows you to automate build, test and deploy tasks using gulp",
    "githubUrl": "https://github.com/rhythminme/serverless-gulp"
  },
  {
    "name": "serverless-sentry",
    "description": "Automatic monitoring of memory usage, execution timeouts and forwarding of Lambda errors to Sentry (https://sentry.io).",
    "githubUrl": "https://github.com/arabold/serverless-sentry-plugin"
  },
  {
    "name": "serverless-env-generator",
    "description": "Manage environment variables with YAML and load them with dotenv. Supports variable encryption with KMS, multiple stages and custom profiles.",
    "githubUrl": "https://github.com/DieProduktMacher/serverless-env-generator"
  },
  {
    "name": "serverless-local-dev-server",
    "description": "Speeds up development of Alexa Skills, Chatbots and APIs by exposing your functions as local HTTP endpoints and mapping received events.",
    "githubUrl": "https://github.com/DieProduktMacher/serverless-local-dev-server"
  },
  {
    "name": "serverless-plugin-stack-config",
    "description": "A serverless plugin to manage configurations for a stack across micro-services.",
    "githubUrl": "https://github.com/rawphp/serverless-plugin-stack-config"
  },
  {
    "name": "serverless-plugin-elastic-beanstalk",
    "description": "A serverless plugin to deploy applications to AWS ElasticBeanstalk.",
    "githubUrl": "https://github.com/rawphp/serverless-plugin-elastic-beanstalk"
  },
  {
    "name": "serverless-s3-remover",
    "description": "A serverless plugin to make s3 buckets empty before deleting cloudformation stack when ```sls remove```",
    "githubUrl": "https://github.com/sinofseven/serverless-s3-remover"
  },
  {
    "name": "serverless-dynamodb-autoscaling",
    "description": "Configure Amazon DynamoDB's native Auto Scaling for your table capacities.",
    "githubUrl": "https://github.com/sbstjn/serverless-dynamodb-autoscaling"
  },
  {
    "name": "serverless-plugin-bespoken",
    "description": "Creates a local server and a proxy so you don't have to deploy anytime you want to test your code",
    "githubUrl": "https://github.com/bespoken/serverless-plugin-bespoken"
  },
  {
    "name": "serverless-s3bucket-sync",
    "description": "Sync a local folder with a S3 bucket after sls deploy",
    "githubUrl": "https://github.com/sbstjn/serverless-s3bucket-sync"
  },
  {
    "name": "serverless-s3-sync",
    "description": "A plugin to sync local directories and S3 prefixes for Serverless Framework,",
    "githubUrl": "https://github.com/k1LoW/serverless-s3-sync"
  },
  {
    "name": "serverless-nested-stack",
    "description": "A plugin to Workaround for Cloudformation 200 resource limit",
    "githubUrl": "https://github.com/jagdish-176/serverless-nested-stack"
  },
  {
    "name": "serverless-plugin-common-excludes",
    "description": "Adds commonly excluded files to package.excludes",
    "githubUrl": "https://github.com/dougmoscrop/serverless-plugin-common-excludes"
  },
  {
    "name": "serverless-plugin-custom-domain",
    "description": "Reliably sets a BasePathMapping to an API Gateway Custom Domain",
    "githubUrl": "https://github.com/dougmoscrop/serverless-plugin-custom-domain"
  },
  {
    "name": "serverless-plugin-split-stacks",
    "description": "Migrate certain resources to nested stacks",
    "githubUrl": "https://github.com/dougmoscrop/serverless-plugin-split-stacks"
  },
  {
    "name": "serverless-plugin-log-subscription",
    "description": "Adds a CloudWatch LogSubscription for functions",
    "githubUrl": "https://github.com/dougmoscrop/serverless-plugin-log-subscription"
  },
  {
    "name": "serverless-cf-vars",
    "description": "Enables use of AWS pseudo functions and Fn::Sub string substitution",
    "githubUrl": "https://gitlab.com/kabo/serverless-cf-vars"
  },
  {
    "name": "serverless-apigateway-plugin",
    "description": "Configure the AWS api gateway: Binary support, Headers and Body template mappings",
    "githubUrl": "https://github.com/GFG/serverless-apigateway-plugin"
  },
  {
    "name": "serverless-plugin-deploy-environment",
    "description": "Plugin to manage deployment environment across stages",
    "githubUrl": "https://github.com/DopplerLabs/serverless-plugin-deploy-environment"
  },
  {
    "name": "serverless-plugin-aws-resolvers",
    "description": "Resolves variables from ESS, RDS, or Kinesis for serverless services",
    "githubUrl": "https://github.com/DopplerLabs/serverless-plugin-aws-resolvers"
  },
  {
    "name": "serverless-plugin-offline-kinesis-events",
    "description": "Plugin that works with serverless-offline to allow offline testing of serverless functions that are triggered by Kinesis events.",
    "githubUrl": "https://github.com/DopplerLabs/serverless-plugin-offline-kinesis-events"
  },
  {
    "name": "serverless-micro",
    "description": "Plugin to help manage multiple micro services under one main service.",
    "githubUrl": "https://github.com/barstoolsports/serverless-micro"
  },
  {
    "name": "serverless-api-cloudfront",
    "description": "Plugin that adds CloudFront distribution in front of your API Gateway for custom domain, CDN caching and access log.",
    "githubUrl": "https://github.com/Droplr/serverless-api-cloudfront"
  },
  {
    "name": "serverless-offline-sns",
    "description": "Serverless plugin to run a local SNS server and call serverless SNS handlers with events notifications.",
    "githubUrl": "https://github.com/mj1618/serverless-offline-sns"
  },
  {
    "name": "serverless-plugin-api-docs",
    "description": "Serverless plugin to automatically create a lambda function which returns Swagger-UI HTML API Documentation Page based on the given swagger spec JSON file.",
    "githubUrl": "https://github.com/8select/serverless-plugin-api-docs"
  },
  {
    "name": "serverless-stage-manager",
    "description": "Super simple Serverless plugin for validating stage names before deployment",
    "githubUrl": "https://github.com/jeremydaly/serverless-stage-manager"
  },
  {
    "name": "serverless-spa",
    "description": "Serverless plugin to deploy your website to AWS S3 using Webpack to bundle it.",
    "githubUrl": "https://github.com/gilmarsquinelato/serverless-spa"
  },
  {
    "name": "serverless-aws-nested-stacks",
    "description": "Yet another AWS nested stack plugin!",
    "githubUrl": "https://github.com/concon121/serverless-plugin-nested-stacks"
  },
  {
    "name": "serverless-aws-resource-names",
    "description": "Serverless plugin to alter the default naming conventions for sls resources via a simple mapping file.",
    "githubUrl": "https://github.com/concon121/serverless-plugin-aws-resource-names"
  },
  {
    "name": "serverless-attach-managed-policy",
    "description": "A Serverless plugin to automatically attach an AWS Managed IAM Policy (or Policies) to all IAM Roles created by the Service.",
    "githubUrl": "https://github.com/Nordstrom/serverless-attach-managed-policy"
  },
  {
    "name": "serverless-plugin-reducer",
    "description": "Reduce Node.js lambda package so it contains only lambda dependencies",
    "githubUrl": "https://github.com/medikoo/serverless-plugin-reducer"
  },
  {
    "name": "serverless-plugin-transpiler",
    "description": "Transpile lambda files during packaging step",
    "githubUrl": "https://github.com/medikoo/serverless-plugin-transpiler"
  },
  {
    "name": "serverless-plugin-dynamodb-autoscaling",
    "description": "Auto generate auto scaling configuration for configured DynamoDB tables",
    "githubUrl": "https://github.com/medikoo/serverless-plugin-dynamodb-autoscaling"
  },
  {
    "name": "serverless-plugin-vpc-eni-cleanup",
    "description": "Automatic cleanup of VPC network interfaces on stage removal",
    "githubUrl": "https://github.com/medikoo/serverless-plugin-vpc-eni-cleanup"
  },
  {
    "name": "serverless-plugin-tracer",
    "description": "Trace serverless hooks as they execute",
    "githubUrl": "https://github.com/enykeev/serverless-plugin-tracer/"
  },
  {
    "name": "serverless-plugin-stackstorm",
    "description": "Reusable Functions from StackStorm Exchange",
    "githubUrl": "https://github.com/StackStorm/serverless-plugin-stackstorm"
  },
  {
    "name": "serverless-iot-local",
    "description": "AWS Iot events with serverless-offline",
    "githubUrl": "https://github.com/tradle/serverless-iot-local"
  },
  {
    "name": "serverless-sns-filter",
    "description": "Serverless plugin to add SNS Subscription Filters to events",
    "githubUrl": "https://github.com/MechanicalRock/serverless-sns-filter"
  },
  {
    "name": "serverless-reqvalidator-plugin",
    "description": "Serverless plugin to add request validator to API Gateway methods",
    "githubUrl": "https://github.com/RafPe/serverless-reqvalidator-plugin"
  },
  {
    "name": "serverless-ephemeral",
    "description": "Build and include custom stateless libraries for any language",
    "githubUrl": "https://github.com/Accenture/serverless-ephemeral"
  },
  {
    "name": "serverless-content-encoding",
    "description": "Enable Content Encoding in AWS API Gateway during deployment",
    "githubUrl": "https://github.com/dong-dohai/serverless-content-encoding"
  },
  {
    "name": "serverless-s3-encryption",
    "description": "Set or remove the encryption settings on your s3 buckets",
    "githubUrl": "https://github.com/tradle/serverless-s3-encryption"
  },
  {
    "name": "serverless-plugin-inject-dependencies",
    "description": "Painlessly deploy serverless projects with only the required dependencies.",
    "githubUrl": "https://github.com/loanmarket/serverless-plugin-inject-dependencies"
  },
  {
    "name": "serverless-plugin-provider-groups",
    "description": "A plugin to allow management of grouped settings within large serverless projects.",
    "githubUrl": "https://github.com/loanmarket/serverless-plugin-provider-groups"
  },
  {
    "name": "serverless-cloudformation-resource-counter",
    "description": "A plugin to count the resources generated in the AWS CloudFormation stack after deployment.",
    "githubUrl": "https://github.com/drexler/serverless-cloudformation-resource-counter"
  },
  {
    "name": "serverless-iam-roles-per-function",
    "description": "Serverless Plugin for easily defining IAM roles per function via the use of iamRoleStatements at the function level.",
    "githubUrl": "https://github.com/functionalone/serverless-iam-roles-per-function"
  },
  {
    "name": "serverless-functions-base-path",
    "description": "Easily define a base path where your serverless functions are located.",
    "githubUrl": "https://github.com/kevinrambaud/serverless-functions-base-path"
  },
  {
    "name": "serverless-static",
    "description": "Easily serve files from a folder while developing on localhost with the serverless-offline plugin",
    "githubUrl": "https://github.com/iliasbhal/serverless-static"
  },
  {
    "name": "serverless-plugin-node-shim",
    "description": "Serverless plugin to run your functions in nodejs version (8 LTS, 9+) on aws lambda",
    "githubUrl": "https://github.com/jzimmek/serverless-plugin-node-shim"
  },
  {
    "name": "serverless-local-environment",
    "description": "Serverless plugin to set local environment variables and remote environment variable to different values",
    "githubUrl": "https://github.com/piercus/serverless-local-environment"
  },
  {
    "name": "serverless-cloudformation-sub-variables",
    "description": "Serverless framework plugin for easily supporting AWS CloudFormation Sub function variables",
    "githubUrl": "https://github.com/santiagocardenas/serverless-cloudformation-sub-variables"
  },
  {
    "name": "serverless-sthree-env",
    "description": "Serverless plugin to get config from a json formatted file in S3 and copy them to environment variable",
    "githubUrl": "https://github.com/StyleTributeIT/serverless-sthree-env"
  },
  {
    "name": "serverless-plugin-canary-deployments",
    "description": "A Serverless plugin to implement canary deployments of Lambda functions",
    "githubUrl": "https://github.com/davidgf/serverless-plugin-canary-deployments"
  },
  {
    "name": "serverless-go-build",
    "description": "Build go source files (or public functions) using yml definition file",
    "githubUrl": "https://github.com/sean9keenan/serverless-go-build"
  },
  {
    "name": "serverless-local-schedule",
    "description": "Schedule AWS CloudWatch Event based invocations in local time(with DST support!)",
    "githubUrl": "https://github.com/UnitedIncome/serverless-local-schedule"
  },
  {
    "name": "go-serverless",
    "description": "GoFormation for Serverless. Create serverless configs with Go Structs.",
    "githubUrl": "https://github.com/thepauleh/goserverless"
  },
  {
    "name": "serverless-tag-sqs",
    "description": "Serverless plugin to tag SQS - Simple Queue Service",
    "githubUrl": "https://github.com/gfragoso/serverless-tag-sqs"
  },
  {
    "name": "serverless-express",
    "description": "Making express app development compatible with serverless framework.",
    "githubUrl": "https://github.com/mikestaub/serverless-express"
  },
  {
    "name": "serverless-aliyun-function-compute",
    "description": "Serverless Alibaba Cloud Function Compute Plugin",
    "githubUrl": "https://github.com/aliyun/serverless-aliyun-function-compute"
  },
  {
    "name": "serverless-apib-validator",
    "description": "Validate that an API Blueprint has full coverage over a Serverless config",
    "githubUrl": "https://github.com/onlicar/serverless-apib-validator"
  },
  {
   "name": "serverless-package-common",
   "description": "Deploy microservice Python Serverless services with common code",
   "githubUrl": "https://github.com/onlicar/serverless-package-common"
  },
  {
    "name": "serverless-tag-api-gateway",
    "description": "Serverless plugin to tag API Gateway",
    "githubUrl": "https://github.com/gfragoso/serverless-tag-api-gateway"
  },
  {
    "name": "serverless-tag-cloud-watch-logs",
    "description": "Serverless plugin to tag CloudWatchLogs",
    "githubUrl": "https://github.com/gfragoso/serverless-tag-cloud-watch-logs"
  },
  {
<<<<<<< HEAD
    "name": "serverless-create-global-dynamodb-table",
    "description": "Serverless plugin to create dynamodb global tables",
    "githubUrl": "https://github.com/rrahul963/serverless-create-global-dynamodb-table"
=======
    "name": "serverless-ding",
    "description": "Serverless plugin to audibly alert user after deployment",
    "githubUrl": "https://github.com/sidgonuts/serverless-ding"
  },
  {
    "name": "serverless-ignore",
    "description": "Serverless plugin to ignore files (.slsignore)",
    "githubUrl": "https://github.com/nya1/serverless-ignore"
>>>>>>> 48bd9e63
  }
]<|MERGE_RESOLUTION|>--- conflicted
+++ resolved
@@ -765,11 +765,11 @@
     "githubUrl": "https://github.com/gfragoso/serverless-tag-cloud-watch-logs"
   },
   {
-<<<<<<< HEAD
     "name": "serverless-create-global-dynamodb-table",
     "description": "Serverless plugin to create dynamodb global tables",
     "githubUrl": "https://github.com/rrahul963/serverless-create-global-dynamodb-table"
-=======
+  },
+  {
     "name": "serverless-ding",
     "description": "Serverless plugin to audibly alert user after deployment",
     "githubUrl": "https://github.com/sidgonuts/serverless-ding"
@@ -778,6 +778,5 @@
     "name": "serverless-ignore",
     "description": "Serverless plugin to ignore files (.slsignore)",
     "githubUrl": "https://github.com/nya1/serverless-ignore"
->>>>>>> 48bd9e63
   }
 ]